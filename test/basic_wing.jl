##
using AeroMDAO
using LinearAlgebra
using StaticArrays

## Geometry
<<<<<<< HEAD
wing = WingSection(
    area      = 19.0, # Projected area
    aspect    = 8.3, # Aspect ratio
    dihedral  = 0.0, # Dihedral angle (deg)
    sweep     = 10.0, # Sweep angle (deg)
    w_sweep   = 0.25, # Sweep location normalized to chords ∈ [0,1]
    taper     = 1.0, # Taper ratio
    root_foil = naca4(0,0,1,2), # Root airfoil
    tip_foil  = naca4(0,0,1,2), # Tip airfoil
    position  = [0.0, 0, 0.0], # Location (m)
    angle     = 0., # Angle of incidence (deg)
    axis      = [0., 1., 0.0], # Spanwise direction
    symmetry  = true # Symmetric about x-z plane
)
=======
wing = WingSection(root_foil  = naca4(0,0,1,2),
                   tip_foil   = naca4(0,0,1,2),
                   root_chord = 1.0,
                   taper      = 0.6,
                   span       = 5.0,
                   dihedral   = 0.0,
                   sweep      = 20.0)
>>>>>>> 74a781a6

# Meshing
wing_mesh = WingMesh(wing, [10], 20)

surf_pts  = surface_coordinates(wing_mesh)
surf_pans = ComponentArray(wing = make_panels(surf_pts))
wake_pans = [ wake_panel(surf_pans.wing[:,i], 10., velocity(fs)) for i in axes(surf_pans.wing, 2) ]
# surf_pans_view = @view permutedims(surf_pans)[:]

# Freestream velocity
α = 5
β = 0.0
Umag = 1.
fs = Freestream( α, β, zeros(3))
V∞ = Umag * velocity(fs)

σs = -dot.(Ref(V∞), AeroMDAO.PanelGeometry.collocation_point.(surf_pans.wing))

##
<<<<<<< HEAD
@time system = solve_system(surf_pans, fs, 1.0e5);

##
Nc, Ns = size(surf_pans.wing)
Nf = Nc * Ns
φs = permutedims(reshape(system.singularities[1:Nf], Ns, Nc))
# φs[:,1:end÷2] = φs[end:-1:1,1:end÷2]

φs

##
function surface_velocities(panels :: AbstractMatrix{<:AbstractPanel3D}, φs :: AbstractMatrix{<:Real}, σs, fs)
    Q = velocity(fs)
    map(CartesianIndices(panels[1:end-1,1:end-1])) do ind
        i, j = ind.I

        # Streamwise-lateral-normal
        dφ_ds = -(φs[i+1,j] - φs[i,j]) / (distance(panels[i+1,j], panels[i,j]))
        dφ_dl = -(φs[i,j+1] - φs[i,j]) / (distance(panels[i,j+1], panels[i,j]))
        dφ_dn = σs[i,j]

        Q + SVector(dφ_ds, dφ_dl, dφ_dn)
    end
    # Δrx = @views distance.(panels[1:end-1,:], panels[2:end,:])
    # Δφx = @views φs[1:end-1,:] .- φs[2:end,:]

    # vxs = Δφx ./ Δrx

    # Δry = @views @. distance(panels[:,1:end-1]) - collocation_point(panels[:,2:end])
    # Δφx = @views φs[:,1:end-1] .- φs[:,2:end]



end

vels = surface_velocities(surf_pans.wing, φs, σs, fs)

##
vxs, vys = AeroMDAO.DoubletSource.surface_velocities(system)
@time cls, cps = surface_coefficients(system);
=======
prob = solve_system(surf_pans, Umag, fs, 1)


##
vxs, vys = surface_velocities(prob)
@time cls, cps = surface_coefficients(prob, wing);
>>>>>>> 74a781a6
println("Σᵢ Clᵢ: $(sum(cls))")

## Plotting
using Plots
<<<<<<< HEAD

plotlyjs()

plt = Plots.plot(aspect_ratio = 1, zlim = (-0.5, 0.5) .* span(wing_mesh))

map(surf_pans) do pan
    xyz = combinedimsview(panel_coordinates(pan), (1))
    Plots.plot!(xyz[:,1], xyz[:,2], xyz[:,3], color = :grey, label = "")
end
map(wake_pans) do pan
    xyz = combinedimsview(panel_coordinates(pan), (1))
    Plots.plot!(xyz[:,1], xyz[:,2], xyz[:,3], color = :blue, label = "")
end
=======
plotly()
plt_surfs = plot_panels(surf_pans)

p = Plots.plot(; xlabel="x",ylabel="y",zlabel="z", aspect_ratio=:equal, grid=:true, zlim=(-2.0, 3.0))

for pan in plt_surfs
    p = Plots.plot!(pan, color = :grey, aspect_ratio=:equal)
end

plt_surfs = plot_panels(prob.wake_panels)
for pan in plt_surfs
    p = Plots.plot!(pan, color = :blue, aspect_ratio=:equal)
end

plot!(p)
>>>>>>> 74a781a6
# Plots.scatter!(Tuple.(surf_pts)[:], markersize = 0.1)

plot!()

# savefig(plt)

##<|MERGE_RESOLUTION|>--- conflicted
+++ resolved
@@ -4,7 +4,6 @@
 using StaticArrays
 
 ## Geometry
-<<<<<<< HEAD
 wing = WingSection(
     area      = 19.0, # Projected area
     aspect    = 8.3, # Aspect ratio
@@ -19,15 +18,6 @@
     axis      = [0., 1., 0.0], # Spanwise direction
     symmetry  = true # Symmetric about x-z plane
 )
-=======
-wing = WingSection(root_foil  = naca4(0,0,1,2),
-                   tip_foil   = naca4(0,0,1,2),
-                   root_chord = 1.0,
-                   taper      = 0.6,
-                   span       = 5.0,
-                   dihedral   = 0.0,
-                   sweep      = 20.0)
->>>>>>> 74a781a6
 
 # Meshing
 wing_mesh = WingMesh(wing, [10], 20)
@@ -47,7 +37,6 @@
 σs = -dot.(Ref(V∞), AeroMDAO.PanelGeometry.collocation_point.(surf_pans.wing))
 
 ##
-<<<<<<< HEAD
 @time system = solve_system(surf_pans, fs, 1.0e5);
 
 ##
@@ -88,19 +77,10 @@
 ##
 vxs, vys = AeroMDAO.DoubletSource.surface_velocities(system)
 @time cls, cps = surface_coefficients(system);
-=======
-prob = solve_system(surf_pans, Umag, fs, 1)
-
-
-##
-vxs, vys = surface_velocities(prob)
-@time cls, cps = surface_coefficients(prob, wing);
->>>>>>> 74a781a6
 println("Σᵢ Clᵢ: $(sum(cls))")
 
 ## Plotting
 using Plots
-<<<<<<< HEAD
 
 plotlyjs()
 
@@ -114,23 +94,6 @@
     xyz = combinedimsview(panel_coordinates(pan), (1))
     Plots.plot!(xyz[:,1], xyz[:,2], xyz[:,3], color = :blue, label = "")
 end
-=======
-plotly()
-plt_surfs = plot_panels(surf_pans)
-
-p = Plots.plot(; xlabel="x",ylabel="y",zlabel="z", aspect_ratio=:equal, grid=:true, zlim=(-2.0, 3.0))
-
-for pan in plt_surfs
-    p = Plots.plot!(pan, color = :grey, aspect_ratio=:equal)
-end
-
-plt_surfs = plot_panels(prob.wake_panels)
-for pan in plt_surfs
-    p = Plots.plot!(pan, color = :blue, aspect_ratio=:equal)
-end
-
-plot!(p)
->>>>>>> 74a781a6
 # Plots.scatter!(Tuple.(surf_pts)[:], markersize = 0.1)
 
 plot!()
