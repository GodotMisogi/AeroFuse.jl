--- conflicted
+++ resolved
@@ -2,20 +2,9 @@
 using Test
 using ComponentArrays
 
-<<<<<<< HEAD
 @testset "NACA-4 Doublet-Source Panel Method" begin
     # Define airfoil
     airfoil = (Foil ∘ naca4)((0,0,1,2))
-=======
-@testset "2D Panel Method - Doublet-Source Kulfan CST" begin
-    # Define Kulfan CST coefficients
-    alpha_u = [0.2, 0.3, 0.2, 0.15, 0.2]
-    alpha_l = [-0.2, -0.1, -0.1, -0.001]
-    dzs     = (0., 0.)
-
-    # Define airfoil
-    airfoil = (Foil ∘ kulfan_CST)(alpha_u, alpha_l, dzs, 0.0, 60);
->>>>>>> b86064d5
 
     # Define uniform flow
     uniform = Uniform2D(1., 0.)
@@ -32,11 +21,7 @@
     @test sum(cls_2) ≈ 0.6007449 atol = 1e-6
 end
 
-<<<<<<< HEAD
 @testset "Airfoil Processing and Doublet-Source Panel Method" begin
-=======
-@testset "Geometry - Airfoil Processing" begin
->>>>>>> b86064d5
     # Import and read airfoil coordinates
     coo_foil  = naca4(2,4,1,2)
 
@@ -79,11 +64,7 @@
                           twists    = [2.0, 0.0, -0.2],
                           spans     = [5.0, 0.5],
                           dihedrals = [5., 5.],
-<<<<<<< HEAD
                           LE_sweeps = [5., 5.]);
-=======
-                          sweep_LEs = [5., 5.]);
->>>>>>> b86064d5
 
     # Get wing info
     b, S, c, AR = info(wing_right)
@@ -157,12 +138,7 @@
                  axis      = [0., 1., 0.])
 
     # Vertical tail
-<<<<<<< HEAD
     vtail = HalfWing(foils     = Foil.(fill(naca4((0,0,0,9)), 2)),
-=======
-    vtail_foils = Foil.(fill(naca4((0,0,0,9)), 2))
-    vtail = HalfWing(foils     = vtail_foils,
->>>>>>> b86064d5
                      chords    = [0.7, 0.42],
                      twists    = [0.0, 0.0],
                      spans     = [1.0],
@@ -173,7 +149,6 @@
                      axis      = [1., 0., 0.])
 
     ## Assembly
-<<<<<<< HEAD
     wing_panels , wing_normals  = panel_wing(wing, 16, 10; spacing = Cosine())
     htail_panels, htail_normals = panel_wing(htail, 6,  6; spacing = Cosine())
     vtail_panels, vtail_normals = panel_wing(vtail, 5,  6; spacing = Cosine())
@@ -183,24 +158,6 @@
                               htail = Horseshoe.(htail_panels, htail_normals),
                               vtail = Horseshoe.(vtail_panels, vtail_normals)
                              )
-=======
-    wing_panels  = panel_wing(wing, 16, 10;
-                              spacing = "cosine")
-    htail_panels = panel_wing(htail, 6, 6;
-                              position = [4., 0, 0],
-                              angle    = deg2rad(-2.),
-                              axis     = [0., 1., 0.],
-                              spacing  = "cosine")
-    vtail_panels = panel_wing(vtail, 5, 6;
-                              position  = [4., 0, 0],
-                              angle     = π/2,
-                              axis      = [1., 0., 0.],
-                              spacing   = "cosine")
-
-    aircraft = Dict("Wing"            => wing_panels,
-                    "Horizontal Tail" => htail_panels,
-                    "Vertical Tail"   => vtail_panels)
->>>>>>> b86064d5
 
     ## Reference quantities
     ac_name = :aircraft
@@ -213,7 +170,6 @@
     refs    = References(S, b, c, ρ, ref)
 
     ## Stability case
-<<<<<<< HEAD
     dv_data = solve_stability_case(aircraft, fs, refs;
                                    name = ac_name);
 
@@ -223,19 +179,6 @@
     dvs = dcf.dNF
 
     nf_tests = [0.000258, -0.006642, 0.074301, -0.003435, 0.075511, 0.001563]
-=======
-    dv_data = solve_stability_case(aircraft, fs;
-                                   rho_ref   = ρ,
-                                   r_ref     = ref,
-                                   area_ref  = S,
-                                   span_ref  = b,
-                                   chord_ref = c,
-                                   name      = ac_name);
-
-    nfs, ffs, dvs = dv_data[ac_name]
-
-    nf_tests = [0.000258, -0.006642, 0.074301, -0.003435, 0.075511, 0.001563, 0.0, 0.0, 0.0]
->>>>>>> b86064d5
     ff_tests = [0.000375, -0.006685, 0.074281]
     dv_tests = [ 0.016795  0.003460  0.003761   0.093303 -0.000674;
                 -0.000863 -0.374410  0.403476   0.000630 -0.253848;
@@ -250,7 +193,6 @@
     [ @test ff_c ≈ ff_t atol = 1e-6 for (ff_c, ff_t) in zip(ffs, ff_tests) ]
     # Stability derivatives' coefficients test
     [ @test dv_c ≈ dv_t atol = 1e-6 for (dv_c, dv_t) in zip(dvs, dv_tests) ]
-<<<<<<< HEAD
 end
 
 @testset "Structures - Euler-Bernoulli Beam Elastic Stiffness" begin
@@ -292,6 +234,4 @@
     M = J * [ x; zeros(2) ]
 
     @test M ≈ [-1000., 1000., 0., 0.] atol = 1e-6
-=======
->>>>>>> b86064d5
 end;