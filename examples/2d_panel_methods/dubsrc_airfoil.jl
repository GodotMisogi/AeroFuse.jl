## Example script for constant-strength doublet-source panel method
using AeroMDAO

##
alpha_u = [0.2, 0.3, 0.2, 0.15, 0.2]
alpha_l = [-0.2, -0.1, -0.1, -0.001]
dzs     = (0., 0.)
<<<<<<< HEAD
airfoil = kulfan_CST(alpha_u, alpha_l, dzs, (0., 0.), 60);      # Kulfan CST airfoil
# airfoil = naca4((0,0,1,2)) # NACA 4-digit airfoil
uniform = Uniform2D(angle = 5.0)
=======
# airfoil = kulfan_CST(alpha_u, alpha_l, dzs, (0., 0.), 60);      # Kulfan CST airfoil
airfoil = naca4((0,0,1,2), 100; sharp_trailing_edge = true) # NACA 4-digit airfoil
uniform = Uniform2D(angle = 5)
>>>>>>> 5e2bb997
system  = @time solve_case(
                     airfoil, uniform;
                     num_panels = 80
                    );

##
panels    = system.surface_panels
@time ues = surface_velocities(system);
@time cl  = lift_coefficient(system)
@time cls, cms, cps = surface_coefficients(system);

## Printing
println("Cl: $cl")
println("Σᵢ Clᵢ: $(sum(cls))")
println("Σᵢ Cmᵢ: $(sum(cms))")

## Plotting libraries
using Plots
gr();

## Pressure coefficients

# Split surfaces and values
cp_upper, cp_lower = get_surface_values(panels, cps)

plot(marker = 2, label = :none, yflip = true, xlabel = "(x/c)", ylabel = "Cp")
plot!(cp_upper, label = "Upper")
plot!(cp_lower, label = "Lower")

## Lift distribution
cl_upper, cl_lower = get_surface_values(panels, cls)

plot(marker = 2, label = :none, yflip = true, xlabel = "(x/c)", ylabel = "Cl")
plot!(cl_upper, label = "Upper")
plot!(cl_lower, label = "Lower")

## Angle of attack sweep example
function alpha_sweep(α, airfoil)
    uniform = Uniform2D(1.0, α)
    lift_coefficient(solve_case(airfoil, uniform, num_panels = 80))
end

αs = 0:10
cls = @time alpha_sweep.(αs, Ref(airfoil))

##
plot(αs, cls, ylabel = "Cl", xlabel = "α (deg)", label = :none)<|MERGE_RESOLUTION|>--- conflicted
+++ resolved
@@ -5,15 +5,9 @@
 alpha_u = [0.2, 0.3, 0.2, 0.15, 0.2]
 alpha_l = [-0.2, -0.1, -0.1, -0.001]
 dzs     = (0., 0.)
-<<<<<<< HEAD
-airfoil = kulfan_CST(alpha_u, alpha_l, dzs, (0., 0.), 60);      # Kulfan CST airfoil
-# airfoil = naca4((0,0,1,2)) # NACA 4-digit airfoil
-uniform = Uniform2D(angle = 5.0)
-=======
 # airfoil = kulfan_CST(alpha_u, alpha_l, dzs, (0., 0.), 60);      # Kulfan CST airfoil
 airfoil = naca4((0,0,1,2), 100; sharp_trailing_edge = true) # NACA 4-digit airfoil
 uniform = Uniform2D(angle = 5)
->>>>>>> 5e2bb997
 system  = @time solve_case(
                      airfoil, uniform;
                      num_panels = 80
