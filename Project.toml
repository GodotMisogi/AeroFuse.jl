name = "AeroMDAO"
uuid = "ae1513eb-aba2-415b-9b88-80f66c7c7c76"
authors = ["GodotMisogi <arjitseth@gmail.com>"]
version = "0.1.1"

[deps]
CoordinateTransformations = "150eb455-5306-5404-9cee-2592286d6298"
DelimitedFiles = "8bb1440f-4735-579b-a4ab-409b98df4dab"
Interpolations = "a98d9a8b-a2ab-59e6-89dd-64a1c18fca59"
LinearAlgebra = "37e2e46d-f89d-539d-b4ee-838fcccc9c8e"
PlotlyJS = "f0f68f2c-4968-5e81-91da-67840de0976a"
Revise = "295af30f-e4ad-537b-8983-00126c2a3abe"
Rotations = "6038ab10-8711-5258-84ad-4b1120ba62dc"
StaticArrays = "90137ffa-7385-5640-81b9-e52037218182"
Statistics = "10745b16-79ce-11e8-11f9-7d13ad32a3b2"
TimerOutputs = "a759f4b9-e2f1-59dc-863e-4aeb61b1ea8f"
Xfoil = "19641d66-a62d-11e8-2441-8f57a969a9c4"
Zygote = "e88e6eb3-aa80-5325-afca-941959d7151f"

[compat]
<<<<<<< HEAD
CoordinateTransformations = "0.6"
Interpolations = "0.13"
=======
PlotlyJS = "0.14"
>>>>>>> e84054f7
Revise = "3.1"
Interpolations = "0.13"
Rotations = "1.0"
TimerOutputs = "0.5"
Xfoil = "0.4"
Zygote = "0.6"<|MERGE_RESOLUTION|>--- conflicted
+++ resolved
@@ -18,12 +18,8 @@
 Zygote = "e88e6eb3-aa80-5325-afca-941959d7151f"
 
 [compat]
-<<<<<<< HEAD
 CoordinateTransformations = "0.6"
-Interpolations = "0.13"
-=======
 PlotlyJS = "0.14"
->>>>>>> e84054f7
 Revise = "3.1"
 Interpolations = "0.13"
 Rotations = "1.0"
