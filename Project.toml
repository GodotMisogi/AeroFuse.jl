--- conflicted
+++ resolved
@@ -20,11 +20,8 @@
 Test = "8dfed614-e22c-5e08-85e1-65c5234f0b40"
 
 [compat]
-<<<<<<< HEAD
 ForwardDiff = "0.10"
-=======
 CoordinateTransformations = "0.6"
 DataFrames = "1"
 Surrogates = "2"
-Interpolations = "0.13"
->>>>>>> a2805035
+Interpolations = "0.13"