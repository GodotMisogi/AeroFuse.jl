--- conflicted
+++ resolved
@@ -18,15 +18,10 @@
 Zygote = "e88e6eb3-aa80-5325-afca-941959d7151f"
 
 [compat]
-<<<<<<< HEAD
 PlotlyJS = "0.14"
 Revise = "3.1"
-TimerOutputs = "0.5"
-=======
 Interpolations = "0.13"
-Revise = "3.1"
 Rotations = "1.0"
 TimerOutputs = "0.5"
 Xfoil = "0.4"
-Zygote = "0.6"
->>>>>>> 071dcc14
+Zygote = "0.6"