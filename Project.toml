--- conflicted
+++ resolved
@@ -20,8 +20,5 @@
 Test = "8dfed614-e22c-5e08-85e1-65c5234f0b40"
 
 [compat]
-<<<<<<< HEAD
 Surrogates = "2"
-=======
-Interpolations = "0.13"
->>>>>>> 0fc6a249
+Interpolations = "0.13"