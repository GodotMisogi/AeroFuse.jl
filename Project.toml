--- conflicted
+++ resolved
@@ -20,13 +20,10 @@
 Test = "8dfed614-e22c-5e08-85e1-65c5234f0b40"
 
 [compat]
-<<<<<<< HEAD
 Rotations = "1"
-=======
 Documenter = "0.26"
 ForwardDiff = "0.10"
 CoordinateTransformations = "0.6"
 DataFrames = "1"
 Surrogates = "2"
-Interpolations = "0.13"
->>>>>>> ab8759d2
+Interpolations = "0.13"