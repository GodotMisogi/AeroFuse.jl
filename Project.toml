name = "AeroMDAO"
uuid = "ae1513eb-aba2-415b-9b88-80f66c7c7c76"
authors = ["GodotMisogi <arjitseth@gmail.com>"]
version = "0.2.0"

[deps]
CoordinateTransformations = "150eb455-5306-5404-9cee-2592286d6298"
DataFrames = "a93c6f00-e57d-5684-b7b6-d8193f3e46c0"
DelimitedFiles = "8bb1440f-4735-579b-a4ab-409b98df4dab"
DiffResults = "163ba53b-c6d8-5494-b064-1a9d43ac40c5"
Documenter = "e30172f5-a6a5-5a46-863b-614d45cd2de4"
ForwardDiff = "f6369f11-7733-5829-9624-2563aa707210"
Interpolations = "a98d9a8b-a2ab-59e6-89dd-64a1c18fca59"
LinearAlgebra = "37e2e46d-f89d-539d-b4ee-838fcccc9c8e"
PrettyTables = "08abe8d2-0d0c-5749-adfa-8a2ac140af0d"
Rotations = "6038ab10-8711-5258-84ad-4b1120ba62dc"
StaticArrays = "90137ffa-7385-5640-81b9-e52037218182"
Statistics = "10745b16-79ce-11e8-11f9-7d13ad32a3b2"
Surrogates = "6fc51010-71bc-11e9-0e15-a3fcc6593c49"
Test = "8dfed614-e22c-5e08-85e1-65c5234f0b40"

[compat]
<<<<<<< HEAD
CoordinateTransformations = "0.6"
=======
DataFrames = "1"
Surrogates = "2"
Interpolations = "0.13"
>>>>>>> 3798c0e4
<|MERGE_RESOLUTION|>--- conflicted
+++ resolved
@@ -20,10 +20,7 @@
 Test = "8dfed614-e22c-5e08-85e1-65c5234f0b40"
 
 [compat]
-<<<<<<< HEAD
 CoordinateTransformations = "0.6"
-=======
 DataFrames = "1"
 Surrogates = "2"
-Interpolations = "0.13"
->>>>>>> 3798c0e4
+Interpolations = "0.13"