name = "AeroMDAO"
uuid = "ae1513eb-aba2-415b-9b88-80f66c7c7c76"
authors = ["GodotMisogi <arjitseth@gmail.com>"]
version = "0.1.1"

[deps]
CoordinateTransformations = "150eb455-5306-5404-9cee-2592286d6298"
DelimitedFiles = "8bb1440f-4735-579b-a4ab-409b98df4dab"
Documenter = "e30172f5-a6a5-5a46-863b-614d45cd2de4"
Interpolations = "a98d9a8b-a2ab-59e6-89dd-64a1c18fca59"
LinearAlgebra = "37e2e46d-f89d-539d-b4ee-838fcccc9c8e"
Revise = "295af30f-e4ad-537b-8983-00126c2a3abe"
Rotations = "6038ab10-8711-5258-84ad-4b1120ba62dc"
StaticArrays = "90137ffa-7385-5640-81b9-e52037218182"
Statistics = "10745b16-79ce-11e8-11f9-7d13ad32a3b2"
Test = "8dfed614-e22c-5e08-85e1-65c5234f0b40"
TimerOutputs = "a759f4b9-e2f1-59dc-863e-4aeb61b1ea8f"

[compat]
<<<<<<< HEAD
Documenter = "0.26"
=======
TimerOutputs = "0.5"
>>>>>>> 55601e60
<|MERGE_RESOLUTION|>--- conflicted
+++ resolved
@@ -17,8 +17,5 @@
 TimerOutputs = "a759f4b9-e2f1-59dc-863e-4aeb61b1ea8f"
 
 [compat]
-<<<<<<< HEAD
 Documenter = "0.26"
-=======
-TimerOutputs = "0.5"
->>>>>>> 55601e60
+TimerOutputs = "0.5"