name = "AeroMDAO"
uuid = "ae1513eb-aba2-415b-9b88-80f66c7c7c76"
authors = ["GodotMisogi <arjitseth@gmail.com>"]
version = "0.1.1"

[deps]
CoordinateTransformations = "150eb455-5306-5404-9cee-2592286d6298"
DelimitedFiles = "8bb1440f-4735-579b-a4ab-409b98df4dab"
Interpolations = "a98d9a8b-a2ab-59e6-89dd-64a1c18fca59"
LinearAlgebra = "37e2e46d-f89d-539d-b4ee-838fcccc9c8e"
PlotlyBase = "a03496cd-edff-5a9b-9e67-9cda94a718b5"
PlotlyJS = "f0f68f2c-4968-5e81-91da-67840de0976a"
Plots = "91a5bcdd-55d7-5caf-9e0b-520d859cae80"
Revise = "295af30f-e4ad-537b-8983-00126c2a3abe"
Rotations = "6038ab10-8711-5258-84ad-4b1120ba62dc"
StaticArrays = "90137ffa-7385-5640-81b9-e52037218182"
TimerOutputs = "a759f4b9-e2f1-59dc-863e-4aeb61b1ea8f"
Xfoil = "19641d66-a62d-11e8-2441-8f57a969a9c4"
Zygote = "e88e6eb3-aa80-5325-afca-941959d7151f"

[compat]
<<<<<<< HEAD
TimerOutputs = "0.5"
=======
Revise = "3.1"
>>>>>>> 1be15bcb
<|MERGE_RESOLUTION|>--- conflicted
+++ resolved
@@ -19,8 +19,5 @@
 Zygote = "e88e6eb3-aa80-5325-afca-941959d7151f"
 
 [compat]
-<<<<<<< HEAD
 TimerOutputs = "0.5"
-=======
-Revise = "3.1"
->>>>>>> 1be15bcb
+Revise = "3.1"