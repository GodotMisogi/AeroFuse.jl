name = "AeroMDAO"
uuid = "ae1513eb-aba2-415b-9b88-80f66c7c7c76"
authors = ["GodotMisogi <arjitseth@gmail.com>"]
version = "0.1.1"

[deps]
CoordinateTransformations = "150eb455-5306-5404-9cee-2592286d6298"
DelimitedFiles = "8bb1440f-4735-579b-a4ab-409b98df4dab"
Interpolations = "a98d9a8b-a2ab-59e6-89dd-64a1c18fca59"
LinearAlgebra = "37e2e46d-f89d-539d-b4ee-838fcccc9c8e"
PlotlyBase = "a03496cd-edff-5a9b-9e67-9cda94a718b5"
PlotlyJS = "f0f68f2c-4968-5e81-91da-67840de0976a"
Plots = "91a5bcdd-55d7-5caf-9e0b-520d859cae80"
Revise = "295af30f-e4ad-537b-8983-00126c2a3abe"
Rotations = "6038ab10-8711-5258-84ad-4b1120ba62dc"
StaticArrays = "90137ffa-7385-5640-81b9-e52037218182"
TimerOutputs = "a759f4b9-e2f1-59dc-863e-4aeb61b1ea8f"
Xfoil = "19641d66-a62d-11e8-2441-8f57a969a9c4"
Zygote = "e88e6eb3-aa80-5325-afca-941959d7151f"

[compat]
<<<<<<< HEAD
Interpolations = "0.13"
Revise = "3.1"
TimerOutputs = "0.5"
=======
Revise = "3.1"
TimerOutputs = "0.5"
Zygote = "0.6"
>>>>>>> 7cabdf66
<|MERGE_RESOLUTION|>--- conflicted
+++ resolved
@@ -19,12 +19,9 @@
 Zygote = "e88e6eb3-aa80-5325-afca-941959d7151f"
 
 [compat]
-<<<<<<< HEAD
 Interpolations = "0.13"
 Revise = "3.1"
 TimerOutputs = "0.5"
-=======
 Revise = "3.1"
 TimerOutputs = "0.5"
-Zygote = "0.6"
->>>>>>> 7cabdf66
+Zygote = "0.6"