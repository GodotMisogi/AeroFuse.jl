module Laplace

## Package imports
#==========================================================================================#

using StaticArrays
using LinearAlgebra

import ..MathTools: Point2D, Point3D, magnitude, angle

import ..AeroMDAO: velocity

abstract type AbstractLaplace end

## Legacy (to be removed?)
#==========================================================================================#

# Performs velocity and potential computations for an object on a grid
grid_data(object :: AbstractLaplace, xs) = velocity(object, xs), potential(object, xs)
velocity(object :: AbstractLaplace, xs) = map(x -> velocity(object, x...), xs) 
potential(object :: AbstractLaplace, xs) = map(x -> potential(object, x...), xs)

# Performs velocity and potential calculations on a grid
function grid_data(objects :: Vector{<: AbstractLaplace}, xs)
    vels = foldl((v1, v2) -> [ u .+ v for (u, v) ∈ zip(v1, v2) ], velocity(object, xs) for object ∈ objects)
    pots = foldl((v1, v2) -> v1 + v2, potential(object, xs) for object ∈ objects)
    
    vels, pots
end

## 2D singularities
#============================================#

struct Singularity2D{T <: Real} <: AbstractLaplace
    strength :: T
    r        :: Point2D{T}
end

# Getters
strength(s :: Singularity2D) = s.strength
x(s :: Singularity2D)        = s.r.x
y(s :: Singularity2D)        = s.r.y

source_velocity(src :: Singularity2D, x, y) = SVector(strength(src) / (2π) * (x - y(src)) / ((x - y(src))^2 + (y - x(src))^2), str / (2π) * (y - x(src)) / ((x - y(src))^2 + (y - x(src))^2))
source_potential(src :: Singularity2D, x, y) = strength(src) / (4π) * log((x - y(src))^2 + (y - x(src))^2)
source_stream(src :: Singularity2D, x, y) = strength(src) / (2π) * atan(y - x(src), x - y(src))

doublet_velocity(dub :: Singularity2D, x, y) = SVector(strength(dub) / (2π) * ((x - y(dub))^2 - (y - x(dub))^2) / ((x - y(dub))^2 + (y - x(dub))^2)^2, - strength(dub) / (2π) * 2 * (x - y(dub)) * (y - x(dub)) / ((x - y(dub))^2 + (y - x(dub))^2)^2)
doublet_potential(dub :: Singularity2D, x, y) = -strength(dub) / (2π) * (y - x(dub)) / ((x - y(dub))^2 + (y - x(dub))^2)
doublet_stream(dub :: Singularity2D, x, y) = -strength(dub) / (2π) * (y - x(dub)) / ((x - y(dub))^2 + (y - x(dub))^2)

vortex_velocity(vor :: Singularity2D, x, y) = SVector(-strength(vor) / (2π) * (y - x(vor)) / ((x - y(vor))^2 + (y - x(vor))^2), str / (2π) * (x - y(vor)) / ((x - y(vor))^2 + (y - x(vor))^2))
vortex_potential(vor :: Singularity2D, x, y) = strength(vor) / (2π) * atan(y - x(vor), x - y(vor))
vortex_stream(vor :: Singularity2D, x, y) = -strength(vor) / (4π) * log((x - y(vor))^2 + (y - x(vor))^2)


struct Uniform2D{T <: Real} <: AbstractLaplace
    magnitude :: T
    angle     :: T
    Uniform2D{T}(mag, ang) where T <: Real = new(mag, deg2rad(ang))
end

magnitude(uni :: Uniform2D) = uni.magnitude
angle(uni :: Uniform2D)     = uni.angle

Uniform2D(mag :: T, ang :: T) where T <: Real = Uniform2D{T}(mag, ang)
Uniform2D(mag, ang) = Uniform2D(promote(mag, ang)...)
Uniform2D(velocity) = Uniform2D((sqrt ∘ sum)(velocity.^2), atan(velocity[2], velocity[1]))
Uniform2D(; angle)  = Uniform2D(1., angle)

velocity(uni :: Uniform2D) = let (sa, ca) = sincos(uni.angle); uni.magnitude * SVector(ca, sa) end
potential(uni :: Uniform2D, x, y) = uni.magnitude * (x * cos(uni.angle) + y * sin(uni.angle))
stream(uni :: Uniform2D, x, y)    = uni.magnitude * (y * cos(uni.angle) - x * sin(uni.angle))

## 3D singularities
#============================================#

# struct Singularity3D{T <: Real} <: AbstractLaplace
#       str :: T
#       r   :: Point3D{T}
# end

# source_velocity(src :: Source2D, x, y, z)
# source_potential(src :: Source2D, x, y, z) 
# source_stream(src :: Source2D, x, y, z) 

struct DoubletLine3D{T <: Real} <: AbstractLaplace
    strength :: T
    r1       :: SVector{3,T}
    r2       :: SVector{3,T}
    eta      :: SVector{3,T}
end

function DoubletLine3D(str, r1, r2, η)
    T = promote_type(typeof(str), eltype(r1), eltype(r2), eltype(η))

    DoubletLine3D{T}(str, r1, r2, η)
end

function doublet_influence(r, φ, η)
    r_φ = dot(r, φ)
    r_η = dot(r, η)
    den = (norm(r)^2 - dot(r, φ)^2) * norm(r)

    ((r_φ * η + r_η * φ) * den - (den * r / norm(r)^2 + 2 * (r - r_φ * η) * r) * r_φ * r_η) / den^2
end

function velocity(src :: DoubletLine3D)
    l = normalize(src.r2 - src.r1)
    
    f(x) = src.strength / 4π * (doublet_influence(x - src.r2, l, src.eta) - doublet_influence(x - src.r1, l, src.eta))
end

## Freestream
#============================================#
<<<<<<< HEAD

=======
>>>>>>> 5e2bb997
abstract type AbstractFreestream end

"""
    Freestream(α, β, Ω)
    Freestream(α, β, Ω_x, Ω_y, Ω_z)
    Freestream(U, Ω)
    Freestream(; 
<<<<<<< HEAD
        alpha = 0., 
        beta  = 0., 
        omega = [0,0,0]
    )
=======
                 alpha = 0., 
                 beta  = 0., 
                 omega = [0,0,0]
               )
>>>>>>> 5e2bb997

Define freestream conditions with angle of attack ``α`` (degrees), sideslip angle ``β`` (degrees), and (quasi-steady) rotation vector ``Ω`` for a vortex lattice analysis.

Alternatively, provide the velocity vector ``U``, which is normalized to determine the angles.
"""
struct Freestream{T} <: AbstractFreestream
    alpha :: T
    beta  :: T
    omega :: SVector{3,T}
end

<<<<<<< HEAD
Base.broadcastable(fs :: Freestream) = Ref(fs)

=======
>>>>>>> 5e2bb997
Freestream(α_deg, β_deg, Ω) = let T = promote_type(eltype(α_deg), eltype(β_deg), eltype(Ω)); Freestream{T}(deg2rad(α_deg), deg2rad(β_deg), Ω) end

Freestream(α_deg, β_deg, Ω_x, Ω_y, Ω_z) = Freestream(deg2rad(α_deg), deg2rad(β_deg), SVector(Ω_x, Ω_y, Ω_z))

<<<<<<< HEAD
Freestream(U, Ω) = let (_, α, β) = cartesian_to_freestream(normalize(U)); Freestream{T}(α, β, Ω) end
=======
Freestream(U, Ω) = let (V, α, β) = cartesian_to_freestream(normalize(U)); Freestream{T}(V, α, β, Ω) end
>>>>>>> 5e2bb997

Freestream(; alpha = 0., beta = 0., omega = zeros(3)) = Freestream(alpha, beta, omega)

function Base.show(io :: IO, fs :: Freestream)
    println(io, "Freestream: ")
    for fname in fieldnames(typeof(fs))
        println(io, "    ", fname, " = ", getfield(fs, fname))
    end
end

"""
    velocity(freestream :: Freestream)

Compute the velocity of a `Freestream`.
"""
velocity(fs :: Freestream) = freestream_to_cartesian(1., fs.alpha, fs.beta)

<<<<<<< HEAD
=======
"""
    body_frame_velocity(freestream :: Freestream)

Compute the velocity of Freestream in the body reference frame.
"""
body_frame_velocity(fs :: Freestream) = -velocity(fs)

>>>>>>> 5e2bb997
"""
    freestream_to_cartesian(r, θ, φ)

Convert freestream flow (spherical polar) coordinates to Cartesian coordinates.
"""
freestream_to_cartesian(r, θ, φ) = r * SVector(cos(θ) * cos(φ), -sin(φ), sin(θ) * cos(φ))

"""
    cartesian_to_freestream(U)

Convert Cartesian coordinates to freestream (spherical polar) flow coordinates.
"""
cartesian_to_freestream(U) = SVector(norm(U), -atand(U[3], U[1]), -atand(U[2], √(U[1]^2 + U[3]^2)))

# 2D versions
cartesian_to_freestream(u, w) = magnitude(u, w), angle(u, w)
freestream_to_cartesian(V, α) = V * cos(α), V * sin(α)

end<|MERGE_RESOLUTION|>--- conflicted
+++ resolved
@@ -113,10 +113,6 @@
 
 ## Freestream
 #============================================#
-<<<<<<< HEAD
-
-=======
->>>>>>> 5e2bb997
 abstract type AbstractFreestream end
 
 """
@@ -124,17 +120,10 @@
     Freestream(α, β, Ω_x, Ω_y, Ω_z)
     Freestream(U, Ω)
     Freestream(; 
-<<<<<<< HEAD
         alpha = 0., 
         beta  = 0., 
         omega = [0,0,0]
     )
-=======
-                 alpha = 0., 
-                 beta  = 0., 
-                 omega = [0,0,0]
-               )
->>>>>>> 5e2bb997
 
 Define freestream conditions with angle of attack ``α`` (degrees), sideslip angle ``β`` (degrees), and (quasi-steady) rotation vector ``Ω`` for a vortex lattice analysis.
 
@@ -146,20 +135,13 @@
     omega :: SVector{3,T}
 end
 
-<<<<<<< HEAD
 Base.broadcastable(fs :: Freestream) = Ref(fs)
 
-=======
->>>>>>> 5e2bb997
 Freestream(α_deg, β_deg, Ω) = let T = promote_type(eltype(α_deg), eltype(β_deg), eltype(Ω)); Freestream{T}(deg2rad(α_deg), deg2rad(β_deg), Ω) end
 
 Freestream(α_deg, β_deg, Ω_x, Ω_y, Ω_z) = Freestream(deg2rad(α_deg), deg2rad(β_deg), SVector(Ω_x, Ω_y, Ω_z))
 
-<<<<<<< HEAD
 Freestream(U, Ω) = let (_, α, β) = cartesian_to_freestream(normalize(U)); Freestream{T}(α, β, Ω) end
-=======
-Freestream(U, Ω) = let (V, α, β) = cartesian_to_freestream(normalize(U)); Freestream{T}(V, α, β, Ω) end
->>>>>>> 5e2bb997
 
 Freestream(; alpha = 0., beta = 0., omega = zeros(3)) = Freestream(alpha, beta, omega)
 
@@ -177,16 +159,6 @@
 """
 velocity(fs :: Freestream) = freestream_to_cartesian(1., fs.alpha, fs.beta)
 
-<<<<<<< HEAD
-=======
-"""
-    body_frame_velocity(freestream :: Freestream)
-
-Compute the velocity of Freestream in the body reference frame.
-"""
-body_frame_velocity(fs :: Freestream) = -velocity(fs)
-
->>>>>>> 5e2bb997
 """
     freestream_to_cartesian(r, θ, φ)
 
