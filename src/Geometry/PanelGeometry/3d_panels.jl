--- conflicted
+++ resolved
@@ -40,13 +40,7 @@
 
 Compute the coordinates of a Panel3D.
 """
-<<<<<<< HEAD
-panel_coords(panel :: Panel3D) = [ p1(panel), p2(panel), p3(panel), p4(panel) ]
-=======
 panel_area(panel :: Panel3D) = (norm ∘ cross)(average_chord(panel), average_width(panel))
-	
-wetted_area(panels :: Matrix{<: Panel3D}) = sum(panel -> panel_area(panel), panels)
->>>>>>> b86064d5
 
 """
     make_panels(xyzs)
