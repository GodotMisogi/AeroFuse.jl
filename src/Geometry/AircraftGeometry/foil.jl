## Foil type
#==========================================================================================#

abstract type AbstractFoil end

"""
    Foil(coords)

Airfoil structure consisting of foil coordinates as an array of points. Should be in Selig format for compatibility with other AeroMDAO tools.
"""
<<<<<<< HEAD
struct Foil{T <: Real} <: AbstractFoil
    x      :: Vector{T}
    y      :: Vector{T}
    name   :: String
=======
struct Foil{T <: Real}
    coords :: Vector{SVector{2,T}}
    name :: String
    Foil(coords :: Vector{SVector{2,T}}, name = "Unnamed") where T <: Real = new{T}(coords, name)
>>>>>>> b86064d5
end

coordinates(foil :: Foil) = [ foil.x foil.y ]

Foil(coords, name = "Unnamed") where T <: Real = Foil{T}(getindex.(coords, 1), getindex.(coords, 2), name)
Foil(coords :: AbstractMatrix{T}, name = "Unnamed") where T <: Real = Foil{T}(coords[:,1], coords[:,2], name)

arc_length(foil :: Foil) = let c = coordinates(foil); norm(c[2:end,:] .- c[1:end-1,:]) end

"""
    scale_foil(foil :: Foil, chord)

Scale the coordinates of a Foil, usually to some chord length.
"""
scale_foil(foil :: Foil, chord) = chord .* coordinates(foil)

"""
    cosine_foil(foil :: Foil, num :: Integer)

Return a Foil with cosine spacing for a given number of points.
"""
cosine_foil(foil :: Foil, num :: Integer) = cosine_foil(coordinates(foil), num)

"""
    camber_thickness(foil :: Foil, num :: Integer)

Compute the camber-thickness distribution of a Foil with cosine spacing.
"""
camber_thickness(foil :: Foil, num :: Integer = 40) = foil_camthick(cosine_foil(coordinates(foil)), num + 1)

function max_thickness_to_chord_ratio_location(coords)
<<<<<<< HEAD
    xs, thiccs = coords[:,1], coords[:,3]
=======
    xs, thiccs = getindex.(coords, 1), getindex.(coords, 3)
>>>>>>> b86064d5
    max_thick_arg = argmax(thiccs)
    xs[max_thick_arg], thiccs[max_thick_arg]
end

## Foil processing
#==========================================================================================#

"""
    read_foil(path :: String; header = true)

Read a '.dat' file consisting of 2D coordinates, for an airfoil as an array of `SVector`s, with an optional argument to skip the header.
"""
function read_foil(path :: String; header = true)
    coords = readdlm(path, skipstart = header ? 1 : 0)
<<<<<<< HEAD
    # @views @SMatrix [ coords[:,1] coords[:,2] ]
end

function split_foil(coords)
    # display(coords)
    for (i, ((xp, yp), (x, y), (xn, yn))) ∈ (enumerate ∘ adj3 ∘ collect ∘ eachrow)(coords)
        if x < xp && x < xn
            return ifelse(slope(x, y, xp, yp) >= slope(x, y, xn, yn), splitat(i, coords), splitat(i, coords[end:-1:1,:]))
=======
    @views SVector.(coords[:,1], coords[:,2])
end

function split_foil(coords)
    for (i, ((xp, yp), (x, y), (xn, yn))) ∈ (enumerate ∘ adj3)(coords)
        if x < xp && x < xn
            if slope(x, y, xp, yp) >= slope(x, y, xn, yn)
                return splitat(i, coords)
            else
                return splitat(i, coords[end:-1:1,:])
            end
>>>>>>> b86064d5
        end
    end
    (coords, [])
end

<<<<<<< HEAD
function paneller(foil :: Foil, num_panels :: Integer)
    coords = cosine_foil(coordinates(foil), Int(ceil(num_panels / 2)))
    vecs   = SVector.(coords[:,1], coords[:,2])
    @views Panel2D.(vecs[2:end,:], vecs[1:end-1,:])[end:-1:1]
=======
function paneller(foil :: Foil, num_panels :: Integer) 
    coords = cosine_foil(foil.coords, Int(ceil(num_panels / 2)))
    @views Panel2D.(coords[2:end], coords[1:end-1])[end:-1:1]
>>>>>>> b86064d5
end

"""
Discretises a foil profile into panels by projecting the x-coordinates of a circle onto the geometry.
"""
function cosine_foil(coords, n :: Integer = 40)
    upper, lower = split_foil(coords)
<<<<<<< HEAD
    n_upper = @views [ upper       ;
                       lower[1,:]' ] # Append leading edge point from lower to upper

    upper_cos = @views cosine_interp(n_upper[end:-1:1,:], n)
    lower_cos = cosine_interp(lower, n)

    @views [ upper_cos[end:-1:2,:] ;
             lower_cos             ]
=======
    n_upper = [ upper    ; 
               [lower[1]]] # Append leading edge point from lower to upper
    upper_cos, lower_cos = cosine_interp(n_upper[end:-1:1], n), cosine_interp(lower, n)

    @views [ upper_cos[end:-1:2] ; 
             lower_cos           ]
>>>>>>> b86064d5
end

## Class shape transformation method
#==========================================================================================#

# Basic shape function
function shape_function(x, basis_func, coeffs, coeff_LE = 0)
    n     = length(coeffs)
    terms = basis_func.(x, n - 1, 0:n-1)
    dot(coeffs, terms) + coeff_LE * (x^0.5) * (1 - x)^(n - 0.5)
end

# Computing coordinates
cst_coords(class_func, basis_func, x, alphas, dz, coeff_LE, args...) = class_func(x) * shape_function(x, basis_func, alphas, coeff_LE) + x * dz

## Bernstein basis
#==========================================================================================#

<<<<<<< HEAD
bernstein_class(x, N1, N2) = x^N1 * (1 - x)^N2
bernstein_basis(x, n, k)   = binomial(n, k) * bernstein_class(x, k, n - k)

"""
    kulfan_CST(alpha_u, alpha_l,
               (dz_u, dz_l) :: NTuple{2, Real},
               coeff_LE = 0,
=======
bernstein_class(x, N1, N2) = x^N1 * (1 - x)^N2 
bernstein_basis(x, n, k)   = binomial(n, k) * bernstein_class(x, k, n - k)

"""
    kulfan_CST(alpha_u, alpha_l, 
               (dz_u, dz_l) :: NTuple{2, Real}, 
               coeff_LE = 0, 
>>>>>>> b86064d5
               n :: Integer = 40)

Define a cosine-spaced airfoil with ``2n`` points using the Class Shape Transformation method on a Bernstein polynomial basis with arrays of coefficients ``(\\alpha_u,~ \\alpha_l)`` for the upper and lower surfaces, trailing-edge spacing values ``(\\Delta z_u,~ \\Delta z_l)``, and support for leading edge modifications.
"""
<<<<<<< HEAD
function kulfan_CST(alpha_u, alpha_l, (dz_u, dz_l) = (0., 0.), (LE_u, LE_l) = (0., 0.), n :: Integer = 40, N1 = 0.5, N2 = 1.)
    # Cosine spacing for airfoil of unit chord length
    xs = cosine_spacing(0.5, 1, n)

    # λ-function for Bernstein polynomials
    bernie(x, alphas, dz, LE) = cst_coords(y -> bernstein_class(y, N1, N2), bernstein_basis, x, alphas, dz, LE)

    # Upper and lower surface generation
    upper_surf = [ bernie(x, alpha_u, dz_u, LE_u) for x ∈ xs ]
    lower_surf = [ bernie(x, alpha_l, dz_l, LE_l) for x ∈ xs ]

    # Counter-clockwise ordering
    @views [ xs[end:-1:2] upper_surf[end:-1:2] ;
             xs           lower_surf           ]
end

function camber_CST(alpha_cam, alpha_thicc, dz_thicc = 0., coeff_LE = 0, n :: Integer = 40, N1 = 0.5, N2 = 1.)
=======
function kulfan_CST(alpha_u, alpha_l, (dz_u, dz_l), coeff_LE = 0, n :: Integer = 40, N1 = 0.5, N2 = 1.)
    # Cosine spacing for airfoil of unit chord length
    xs = cosine_spacing(0.5, 1, n)

    # λ-function for Bernstein polynomials
    bernie(x, alphas, dz) = cst_coords(y -> bernstein_class(y, N1, N2), bernstein_basis, x, alphas, dz, coeff_LE)

    # Upper and lower surface generation
    upper_surf = [ bernie(x, alpha_u, dz_u) for x ∈ xs ]
    lower_surf = [ bernie(x, alpha_l, dz_l) for x ∈ xs ]

    # Counter-clockwise ordering
    @views [ SVector.(xs, upper_surf)[end:-1:2] ; 
             SVector.(xs, lower_surf)           ]
end

function camber_CST(alpha_cam, alpha_thicc, (dz_cam, dz_thicc), coeff_LE = 0, n :: Integer = 40, N1 = 0.5, N2 = 1.)
>>>>>>> b86064d5
    # Cosine spacing for airfoil of unit chord length
    xs = cosine_spacing(0.5, 1, n)

    # λ-function for Bernstein polynomials
<<<<<<< HEAD
    bernie(x, alphas, dz = 0.) = cst_coords(y -> bernstein_class(y, N1, N2), bernstein_basis, x, alphas, dz, coeff_LE)

    # Upper and lower surface generation
    cam   = [ bernie(x, alpha_cam) for x ∈ xs ]
    thicc = [ bernie(x, alpha_thicc, dz_thicc) for x ∈ xs ]

    camber_thickness_to_coordinates(xs, cam, thicc)
end

function coords_to_CST(coords, num_dvs)
    xs       = coords[:,1]
    S_matrix = reduce(hcat, @. bernstein_class(xs, 0.5, 1.0) * bernstein_basis(xs, num_dvs - 1, i) for i in 0:num_dvs - 1)
    alphas   = S_matrix \ coords[:,2]
=======
    bernie(x, alphas, dz) = cst_coords(y -> bernstein_class(y, N1, N2), bernstein_basis, x, alphas, dz, coeff_LE)

    # Upper and lower surface generation
    cam   = [ bernie(x, alpha_cam, dz_cam) for x ∈ xs ]
    thicc = [ bernie(x, alpha_thicc, dz_thicc) for x ∈ xs ]

    camthick_foil(xs, cam, thicc)
end

function coords_to_CST(coords, num_dvs)
    xs 		 = first.(coords)
    S_matrix = reduce(hcat, @. bernstein_class(xs, 0.5, 1.0) * bernstein_basis(xs, num_dvs - 1, i) for i in 0:num_dvs - 1)

    alphas 	 = S_matrix \ last.(coords)
    
    return alphas
>>>>>>> b86064d5
end

function camthick_to_CST(coords, num_dvs)
    xs, camber, thickness = (columns ∘ foil_camthick)(coords)
<<<<<<< HEAD

    alpha_cam   = coords_to_CST([ xs camber ], num_dvs)
    alpha_thick = coords_to_CST([ xs thickness ], num_dvs)

=======

    alpha_cam  	= coords_to_CST(SVector.(xs, camber), num_dvs)
    alpha_thick = coords_to_CST(SVector.(xs, thickness), num_dvs)
    
>>>>>>> b86064d5
    alpha_cam, alpha_thick
end

## Camber-thickness representation
#==========================================================================================#

"""
Converts an airfoil to its camber-thickness representation in cosine spacing.
"""
function foil_camthick(coords, num :: Integer = 40)
    upper, lower = split_foil(cosine_foil(coords, num))

<<<<<<< HEAD
    xs, y_LE         = lower[:,1], lower[1,2]            # Getting abscissa and leading edge ordinate
    y_upper, y_lower = upper[end:-1:1,2], lower[2:end,2] # Excluding leading edge point

    camber       = [ y_LE; (y_upper + y_lower) / 2 ]
    thickness    = [ 0; y_upper - y_lower          ]

    [ xs camber thickness ]
end

"""
    camber_thickness_to_coordinates(xs, camber, thickness)

Converts the camber-thickness representation to coordinates given the ``x``-locations and their corresponding camber and thickness values.
"""
function camber_thickness_to_coordinates(xs, camber, thickness)
    coords = @views [ [xs camber + thickness / 2][end:-1:2,:];
                       xs camber - thickness / 2             ]
    # @views SVector.(coords[:,1], coords[:,2])
end

camber_thickness_to_coordinates(coords) = @views camber_thickness_to_coordinates(coords[:,1], coords[:,2], coords[:,3])
=======
    xs, y_LE  	 = first.(lower), first(lower)[2]   # Getting abscissa and leading edge ordinate
    y_upper, y_lower = last.(upper[end:-1:1]), last.(lower[2:end]) # Excluding leading edge point

    camber    	 = [ y_LE; (y_upper + y_lower) / 2 ]
    thickness 	 = [ 0; y_upper - y_lower ]

    SVector.(xs, camber, thickness)
end

"""
    camthick_foil(xs, camber, thickness)

Converts the camber-thickness representation to coordinates given the ``x``-locations and their corresponding camber and thickness values.
"""
function camthick_foil(xs, camber, thickness)
    coords = [ [xs camber + thickness / 2][end:-1:2,:];
                xs camber - thickness / 2 			  ]
    @views SVector.(coords[:,1], coords[:,2])
end

camthick_foil(coords) = @views camthick_foil(getindex.(coords, 1), getindex.(coords, 2), getindex.(coords, 3))
>>>>>>> b86064d5

"""
    camber_coordinates(coords :: Array{2, <: Real})

Provides the camber coordinates on the ``x``-``z`` plane at ``y = 0``.
"""
<<<<<<< HEAD
camber_coordinates(coords) = @views [ coords[:,1] zeros(length(coords[:,1])) coords[:,2] ]
=======
camber_coordinates(coords) = @views SVector.(getindex.(coords, 1), 0, getindex.(coords, 2))
>>>>>>> b86064d5

"""
    thickness_coordinates(coords :: Array{2, <: Real})

Provides the thickness coordinates on the ``x``-``z`` plane at ``y = 0``.
"""
<<<<<<< HEAD
thickness_coordinates(coords) = @views [ coords[:,1] zeros(length(coords[:,1])) coords[:,3] ]
=======
thickness_coordinates(coords) = @views SVector.(getindex.(coords, 1), 0, getindex.(coords, 3))
>>>>>>> b86064d5


## NACA Parametrisation
#==========================================================================================#

# NACA 4-digit parameter functions
naca4_thickness(t_by_c, xc, sharp_trailing_edge :: Bool) = 5 * t_by_c * (0.2969 * √xc - 0.1260 * xc - 0.3516 * xc^2 + 0.2843 * xc^3 - (ifelse(sharp_trailing_edge, 0.1036, 0.1015) * xc^4))
naca4_camberline(pos, cam, xc) = ifelse(xc < pos, (cam / pos^2) * xc * (2 * pos - xc), cam / (1 - pos)^2 * ( (1 - 2 * pos) + 2 * pos * xc - xc^2) )
naca4_gradient(pos, cam, xc) = atan(2 * cam / (ifelse(xc < pos, pos^2, (1 - pos)^2)) * (pos - xc))

"""
    naca4(digits :: NTuple{4, <: Real}, n :: Integer; sharp_trailing_edge :: Bool)

Defines a NACA 4-digit series profile.
"""
function naca4(digits :: NTuple{4, <: Real}, n :: Integer = 40; sharp_trailing_edge = true)
    # Camber
    cam = digits[1] / 100
    # Position
    pos = digits[2] / 10
    # Thickness-to-chord ratio
    t_by_c = (10 * digits[3] + digits[4]) / 100

    # Cosine spacing
    xs = cosine_spacing(0.5, 1.0, n)

    # Thickness distribution
    thickness = naca4_thickness.(Ref(t_by_c), xs, Ref(sharp_trailing_edge))
<<<<<<< HEAD

=======
    
>>>>>>> b86064d5
    if pos == 0 || cam == 0
        x_upper = xs
        y_upper = thickness
        x_lower = xs
        y_lower = -thickness
    else
        # Compute camberline
<<<<<<< HEAD
        camber  = naca4_camberline.(Ref(pos), Ref(cam), xs)
        # Compute gradients
        grads   = naca4_gradient.(Ref(pos), Ref(cam), xs)
        # Upper surface
        x_upper = @. xs - thickness * sin(grads)
        y_upper = @. camber + thickness * cos(grads)
        # Lower surface
        x_lower = @. xs + thickness * sin(grads)
        y_lower = @. camber - thickness * cos(grads)
    end
    coords = [ [x_upper y_upper][end:-1:2,:];
                x_lower y_lower             ]
end

naca4(a, b, c, d, n = 40; sharp_trailing_edge = true) = naca4((a,b,c,d), n; sharp_trailing_edge = sharp_trailing_edge)
=======
        camber 	= naca4_camberline.(Ref(pos), Ref(cam), xs)
        # Compute gradients
        grads 	= naca4_gradient.(Ref(pos), Ref(cam), xs)
        # Upper surface
        x_upper = @. xs - thickness * sin(grads) 
        y_upper = @. camber + thickness * cos(grads)
        # Lower surface
        x_lower = @. xs + thickness * sin(grads) 
        y_lower = @. camber - thickness * cos(grads)
    end
    coords = [ [x_upper y_upper][end:-1:2,:]; 
                x_lower y_lower             ]
                
    @views SVector.(coords[:,1], coords[:,2])
end
>>>>>>> b86064d5
<|MERGE_RESOLUTION|>--- conflicted
+++ resolved
@@ -8,17 +8,10 @@
 
 Airfoil structure consisting of foil coordinates as an array of points. Should be in Selig format for compatibility with other AeroMDAO tools.
 """
-<<<<<<< HEAD
 struct Foil{T <: Real} <: AbstractFoil
     x      :: Vector{T}
     y      :: Vector{T}
     name   :: String
-=======
-struct Foil{T <: Real}
-    coords :: Vector{SVector{2,T}}
-    name :: String
-    Foil(coords :: Vector{SVector{2,T}}, name = "Unnamed") where T <: Real = new{T}(coords, name)
->>>>>>> b86064d5
 end
 
 coordinates(foil :: Foil) = [ foil.x foil.y ]
@@ -50,11 +43,7 @@
 camber_thickness(foil :: Foil, num :: Integer = 40) = foil_camthick(cosine_foil(coordinates(foil)), num + 1)
 
 function max_thickness_to_chord_ratio_location(coords)
-<<<<<<< HEAD
     xs, thiccs = coords[:,1], coords[:,3]
-=======
-    xs, thiccs = getindex.(coords, 1), getindex.(coords, 3)
->>>>>>> b86064d5
     max_thick_arg = argmax(thiccs)
     xs[max_thick_arg], thiccs[max_thick_arg]
 end
@@ -69,7 +58,6 @@
 """
 function read_foil(path :: String; header = true)
     coords = readdlm(path, skipstart = header ? 1 : 0)
-<<<<<<< HEAD
     # @views @SMatrix [ coords[:,1] coords[:,2] ]
 end
 
@@ -78,34 +66,15 @@
     for (i, ((xp, yp), (x, y), (xn, yn))) ∈ (enumerate ∘ adj3 ∘ collect ∘ eachrow)(coords)
         if x < xp && x < xn
             return ifelse(slope(x, y, xp, yp) >= slope(x, y, xn, yn), splitat(i, coords), splitat(i, coords[end:-1:1,:]))
-=======
-    @views SVector.(coords[:,1], coords[:,2])
-end
-
-function split_foil(coords)
-    for (i, ((xp, yp), (x, y), (xn, yn))) ∈ (enumerate ∘ adj3)(coords)
-        if x < xp && x < xn
-            if slope(x, y, xp, yp) >= slope(x, y, xn, yn)
-                return splitat(i, coords)
-            else
-                return splitat(i, coords[end:-1:1,:])
-            end
->>>>>>> b86064d5
         end
     end
     (coords, [])
 end
 
-<<<<<<< HEAD
 function paneller(foil :: Foil, num_panels :: Integer)
     coords = cosine_foil(coordinates(foil), Int(ceil(num_panels / 2)))
     vecs   = SVector.(coords[:,1], coords[:,2])
     @views Panel2D.(vecs[2:end,:], vecs[1:end-1,:])[end:-1:1]
-=======
-function paneller(foil :: Foil, num_panels :: Integer) 
-    coords = cosine_foil(foil.coords, Int(ceil(num_panels / 2)))
-    @views Panel2D.(coords[2:end], coords[1:end-1])[end:-1:1]
->>>>>>> b86064d5
 end
 
 """
@@ -113,7 +82,6 @@
 """
 function cosine_foil(coords, n :: Integer = 40)
     upper, lower = split_foil(coords)
-<<<<<<< HEAD
     n_upper = @views [ upper       ;
                        lower[1,:]' ] # Append leading edge point from lower to upper
 
@@ -122,14 +90,6 @@
 
     @views [ upper_cos[end:-1:2,:] ;
              lower_cos             ]
-=======
-    n_upper = [ upper    ; 
-               [lower[1]]] # Append leading edge point from lower to upper
-    upper_cos, lower_cos = cosine_interp(n_upper[end:-1:1], n), cosine_interp(lower, n)
-
-    @views [ upper_cos[end:-1:2] ; 
-             lower_cos           ]
->>>>>>> b86064d5
 end
 
 ## Class shape transformation method
@@ -148,7 +108,6 @@
 ## Bernstein basis
 #==========================================================================================#
 
-<<<<<<< HEAD
 bernstein_class(x, N1, N2) = x^N1 * (1 - x)^N2
 bernstein_basis(x, n, k)   = binomial(n, k) * bernstein_class(x, k, n - k)
 
@@ -156,20 +115,10 @@
     kulfan_CST(alpha_u, alpha_l,
                (dz_u, dz_l) :: NTuple{2, Real},
                coeff_LE = 0,
-=======
-bernstein_class(x, N1, N2) = x^N1 * (1 - x)^N2 
-bernstein_basis(x, n, k)   = binomial(n, k) * bernstein_class(x, k, n - k)
-
-"""
-    kulfan_CST(alpha_u, alpha_l, 
-               (dz_u, dz_l) :: NTuple{2, Real}, 
-               coeff_LE = 0, 
->>>>>>> b86064d5
                n :: Integer = 40)
 
 Define a cosine-spaced airfoil with ``2n`` points using the Class Shape Transformation method on a Bernstein polynomial basis with arrays of coefficients ``(\\alpha_u,~ \\alpha_l)`` for the upper and lower surfaces, trailing-edge spacing values ``(\\Delta z_u,~ \\Delta z_l)``, and support for leading edge modifications.
 """
-<<<<<<< HEAD
 function kulfan_CST(alpha_u, alpha_l, (dz_u, dz_l) = (0., 0.), (LE_u, LE_l) = (0., 0.), n :: Integer = 40, N1 = 0.5, N2 = 1.)
     # Cosine spacing for airfoil of unit chord length
     xs = cosine_spacing(0.5, 1, n)
@@ -187,30 +136,10 @@
 end
 
 function camber_CST(alpha_cam, alpha_thicc, dz_thicc = 0., coeff_LE = 0, n :: Integer = 40, N1 = 0.5, N2 = 1.)
-=======
-function kulfan_CST(alpha_u, alpha_l, (dz_u, dz_l), coeff_LE = 0, n :: Integer = 40, N1 = 0.5, N2 = 1.)
     # Cosine spacing for airfoil of unit chord length
     xs = cosine_spacing(0.5, 1, n)
 
     # λ-function for Bernstein polynomials
-    bernie(x, alphas, dz) = cst_coords(y -> bernstein_class(y, N1, N2), bernstein_basis, x, alphas, dz, coeff_LE)
-
-    # Upper and lower surface generation
-    upper_surf = [ bernie(x, alpha_u, dz_u) for x ∈ xs ]
-    lower_surf = [ bernie(x, alpha_l, dz_l) for x ∈ xs ]
-
-    # Counter-clockwise ordering
-    @views [ SVector.(xs, upper_surf)[end:-1:2] ; 
-             SVector.(xs, lower_surf)           ]
-end
-
-function camber_CST(alpha_cam, alpha_thicc, (dz_cam, dz_thicc), coeff_LE = 0, n :: Integer = 40, N1 = 0.5, N2 = 1.)
->>>>>>> b86064d5
-    # Cosine spacing for airfoil of unit chord length
-    xs = cosine_spacing(0.5, 1, n)
-
-    # λ-function for Bernstein polynomials
-<<<<<<< HEAD
     bernie(x, alphas, dz = 0.) = cst_coords(y -> bernstein_class(y, N1, N2), bernstein_basis, x, alphas, dz, coeff_LE)
 
     # Upper and lower surface generation
@@ -224,39 +153,14 @@
     xs       = coords[:,1]
     S_matrix = reduce(hcat, @. bernstein_class(xs, 0.5, 1.0) * bernstein_basis(xs, num_dvs - 1, i) for i in 0:num_dvs - 1)
     alphas   = S_matrix \ coords[:,2]
-=======
-    bernie(x, alphas, dz) = cst_coords(y -> bernstein_class(y, N1, N2), bernstein_basis, x, alphas, dz, coeff_LE)
-
-    # Upper and lower surface generation
-    cam   = [ bernie(x, alpha_cam, dz_cam) for x ∈ xs ]
-    thicc = [ bernie(x, alpha_thicc, dz_thicc) for x ∈ xs ]
-
-    camthick_foil(xs, cam, thicc)
-end
-
-function coords_to_CST(coords, num_dvs)
-    xs 		 = first.(coords)
-    S_matrix = reduce(hcat, @. bernstein_class(xs, 0.5, 1.0) * bernstein_basis(xs, num_dvs - 1, i) for i in 0:num_dvs - 1)
-
-    alphas 	 = S_matrix \ last.(coords)
-    
-    return alphas
->>>>>>> b86064d5
 end
 
 function camthick_to_CST(coords, num_dvs)
     xs, camber, thickness = (columns ∘ foil_camthick)(coords)
-<<<<<<< HEAD
 
     alpha_cam   = coords_to_CST([ xs camber ], num_dvs)
     alpha_thick = coords_to_CST([ xs thickness ], num_dvs)
 
-=======
-
-    alpha_cam  	= coords_to_CST(SVector.(xs, camber), num_dvs)
-    alpha_thick = coords_to_CST(SVector.(xs, thickness), num_dvs)
-    
->>>>>>> b86064d5
     alpha_cam, alpha_thick
 end
 
@@ -269,7 +173,6 @@
 function foil_camthick(coords, num :: Integer = 40)
     upper, lower = split_foil(cosine_foil(coords, num))
 
-<<<<<<< HEAD
     xs, y_LE         = lower[:,1], lower[1,2]            # Getting abscissa and leading edge ordinate
     y_upper, y_lower = upper[end:-1:1,2], lower[2:end,2] # Excluding leading edge point
 
@@ -291,51 +194,20 @@
 end
 
 camber_thickness_to_coordinates(coords) = @views camber_thickness_to_coordinates(coords[:,1], coords[:,2], coords[:,3])
-=======
-    xs, y_LE  	 = first.(lower), first(lower)[2]   # Getting abscissa and leading edge ordinate
-    y_upper, y_lower = last.(upper[end:-1:1]), last.(lower[2:end]) # Excluding leading edge point
-
-    camber    	 = [ y_LE; (y_upper + y_lower) / 2 ]
-    thickness 	 = [ 0; y_upper - y_lower ]
-
-    SVector.(xs, camber, thickness)
-end
-
-"""
-    camthick_foil(xs, camber, thickness)
-
-Converts the camber-thickness representation to coordinates given the ``x``-locations and their corresponding camber and thickness values.
-"""
-function camthick_foil(xs, camber, thickness)
-    coords = [ [xs camber + thickness / 2][end:-1:2,:];
-                xs camber - thickness / 2 			  ]
-    @views SVector.(coords[:,1], coords[:,2])
-end
-
-camthick_foil(coords) = @views camthick_foil(getindex.(coords, 1), getindex.(coords, 2), getindex.(coords, 3))
->>>>>>> b86064d5
 
 """
     camber_coordinates(coords :: Array{2, <: Real})
 
 Provides the camber coordinates on the ``x``-``z`` plane at ``y = 0``.
 """
-<<<<<<< HEAD
 camber_coordinates(coords) = @views [ coords[:,1] zeros(length(coords[:,1])) coords[:,2] ]
-=======
-camber_coordinates(coords) = @views SVector.(getindex.(coords, 1), 0, getindex.(coords, 2))
->>>>>>> b86064d5
 
 """
     thickness_coordinates(coords :: Array{2, <: Real})
 
 Provides the thickness coordinates on the ``x``-``z`` plane at ``y = 0``.
 """
-<<<<<<< HEAD
 thickness_coordinates(coords) = @views [ coords[:,1] zeros(length(coords[:,1])) coords[:,3] ]
-=======
-thickness_coordinates(coords) = @views SVector.(getindex.(coords, 1), 0, getindex.(coords, 3))
->>>>>>> b86064d5
 
 
 ## NACA Parametrisation
@@ -364,11 +236,6 @@
 
     # Thickness distribution
     thickness = naca4_thickness.(Ref(t_by_c), xs, Ref(sharp_trailing_edge))
-<<<<<<< HEAD
-
-=======
-    
->>>>>>> b86064d5
     if pos == 0 || cam == 0
         x_upper = xs
         y_upper = thickness
@@ -376,7 +243,6 @@
         y_lower = -thickness
     else
         # Compute camberline
-<<<<<<< HEAD
         camber  = naca4_camberline.(Ref(pos), Ref(cam), xs)
         # Compute gradients
         grads   = naca4_gradient.(Ref(pos), Ref(cam), xs)
@@ -391,21 +257,4 @@
                 x_lower y_lower             ]
 end
 
-naca4(a, b, c, d, n = 40; sharp_trailing_edge = true) = naca4((a,b,c,d), n; sharp_trailing_edge = sharp_trailing_edge)
-=======
-        camber 	= naca4_camberline.(Ref(pos), Ref(cam), xs)
-        # Compute gradients
-        grads 	= naca4_gradient.(Ref(pos), Ref(cam), xs)
-        # Upper surface
-        x_upper = @. xs - thickness * sin(grads) 
-        y_upper = @. camber + thickness * cos(grads)
-        # Lower surface
-        x_lower = @. xs + thickness * sin(grads) 
-        y_lower = @. camber - thickness * cos(grads)
-    end
-    coords = [ [x_upper y_upper][end:-1:2,:]; 
-                x_lower y_lower             ]
-                
-    @views SVector.(coords[:,1], coords[:,2])
-end
->>>>>>> b86064d5
+naca4(a, b, c, d, n = 40; sharp_trailing_edge = true) = naca4((a,b,c,d), n; sharp_trailing_edge = sharp_trailing_edge)