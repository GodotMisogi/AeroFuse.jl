<<<<<<< HEAD
abstract type AbstractSpacing end

struct Cosine  <: AbstractSpacing end
struct Sine    <: AbstractSpacing end
struct Uniform <: AbstractSpacing end

spacing(n, :: Uniform, flip = false) = uniform_spacing(0., 1., n + 1)
spacing(n, :: Cosine, flip = false)  = cosine_spacing(0.5, 1., n + 1)
spacing(n, :: Sine, flip = false) = sine_spacing(0., 1., (n + 1) * ifelse(flip, -1, 1))
spacing(n, distribution :: AbstractSpacing = Cosine(), flip = false) = spacing(n, distribution, flip)

Base.reverse(q :: AbstractSpacing) = q
Base.Broadcast.broadcastable(q::AbstractSpacing) = Ref(q)

function chop_sections(set1, set2, n :: Integer, distribution = Cosine(); flip = false)
    space = spacing(n, distribution, flip)
    @views [ weighted_vector.(set1, set2, μ) for μ ∈ space ][1:end-1]
end

chop_coordinates(coords, n, spacing = Cosine(), flip = false) = @views [ reduce(vcat, chop_sections.(coords[1:end-1], coords[2:end], n, spacing; flip = flip)); [ coords[end] ] ]
=======
function chop_sections(set1, set2, n :: Integer, spacing = "cosine"; flip = false)
    if lowercase(spacing) == "uniform"
        space = uniform_spacing(0., 1., n + 1)
    elseif lowercase(spacing) == "sine"
        space = sine_spacing(0., 1., (n + 1) * ifelse(flip, -1, 1))
    else
        space = cosine_spacing(0.5, 1., n + 1)
    end

    @views [ weighted_vector.(set1, set2, μ) for μ ∈ space ][1:end-1]
end

chop_coordinates(coords, n, spacings = "cosine", flip = false) = @views [ reduce(vcat, chop_sections.(coords[1:end-1], coords[2:end], n, spacings; flip = flip)); [ coords[end] ] ]
>>>>>>> b86064d5

chop_spans(xyzs, div, spacing = Cosine(), flip = false) = permutedims(combinedimsview(map(xyz -> chop_coordinates(xyz, div, spacing, flip), eachrow(xyzs))))

<<<<<<< HEAD
chop_chords(xyzs, div, spacing = Cosine()) = combinedimsview(map(xyz -> chop_coordinates(xyz, div, spacing), eachcol(xyzs)))

chop_wing(xyzs, span_num, chord_num; span_spacing = Cosine(), chord_spacing = Cosine(), flip = false) = chop_chords(chop_spans(xyzs, span_num, span_spacing, flip), chord_num, chord_spacing)

transform_coordinates(xyz, twist, section) = eachrow(xyz * RotY(-twist)') .+ Ref(section)

function chop_spanwise_sections(scaled_foils, twisties, leading_xyz, span_num, spacings, flip = false)
    # Reverse direction if left side
    if flip
        scaled_foils = reverse(scaled_foils)
        twisties     = reverse(twisties)
    end

    # Rotate and translate coordinates
    foil_coords = combinedimsview(transform_coordinates.(scaled_foils, twisties, leading_xyz))

    # Chop up spanwise sections
    chop_spans(foil_coords, span_num, spacings, flip)
end
=======
chop_chords(coords, n) = @views [ [ weighted_vector(chord[1,:], chord[2,:], μ) for μ ∈ cosine_spacing(0.5, 1., n + 1) ] for chord ∈ coords ]

chop_spans(lead, trail, div, spacing = "cosine", flip = false) = chop_coordinates(lead, div, spacing, flip), chop_coordinates(trail, div, spacing, flip)

chop_wing(lead, trail, span_num, chord_num; span_spacing = "cosine", flip = false) = let (lead, trail) = chop_spans(lead, trail, span_num, span_spacing, flip); chop_chords(chord_sections(lead, trail), chord_num) end

"""
    make_panels(xyzs)

Convert an array of coordinates corresponding to a wing, ordered from root to tip and leading-edge to trailing-edge, into panels.
"""
make_panels(xyzs) = @views Panel3D.(xyzs[1:end-1,1:end-1], xyzs[2:end,1:end-1], xyzs[2:end,2:end], xyzs[1:end-1,2:end])

# WTF was I thinking?
# spanlist = vectarray.(coords)
# spanlist = zip(coords, coords[2:end,:])
# adjacent_sections = zip(spanlist, spanlist[2:end])
# @views hcat(( Panel3D.(root[1:end-1], root[2:end], tip[2:end], tip[1:end-1]) for (root, tip) ∈ adjacent_sections )...)
>>>>>>> b86064d5
<|MERGE_RESOLUTION|>--- conflicted
+++ resolved
@@ -1,4 +1,3 @@
-<<<<<<< HEAD
 abstract type AbstractSpacing end
 
 struct Cosine  <: AbstractSpacing end
@@ -19,25 +18,9 @@
 end
 
 chop_coordinates(coords, n, spacing = Cosine(), flip = false) = @views [ reduce(vcat, chop_sections.(coords[1:end-1], coords[2:end], n, spacing; flip = flip)); [ coords[end] ] ]
-=======
-function chop_sections(set1, set2, n :: Integer, spacing = "cosine"; flip = false)
-    if lowercase(spacing) == "uniform"
-        space = uniform_spacing(0., 1., n + 1)
-    elseif lowercase(spacing) == "sine"
-        space = sine_spacing(0., 1., (n + 1) * ifelse(flip, -1, 1))
-    else
-        space = cosine_spacing(0.5, 1., n + 1)
-    end
-
-    @views [ weighted_vector.(set1, set2, μ) for μ ∈ space ][1:end-1]
-end
-
-chop_coordinates(coords, n, spacings = "cosine", flip = false) = @views [ reduce(vcat, chop_sections.(coords[1:end-1], coords[2:end], n, spacings; flip = flip)); [ coords[end] ] ]
->>>>>>> b86064d5
 
 chop_spans(xyzs, div, spacing = Cosine(), flip = false) = permutedims(combinedimsview(map(xyz -> chop_coordinates(xyz, div, spacing, flip), eachrow(xyzs))))
 
-<<<<<<< HEAD
 chop_chords(xyzs, div, spacing = Cosine()) = combinedimsview(map(xyz -> chop_coordinates(xyz, div, spacing), eachcol(xyzs)))
 
 chop_wing(xyzs, span_num, chord_num; span_spacing = Cosine(), chord_spacing = Cosine(), flip = false) = chop_chords(chop_spans(xyzs, span_num, span_spacing, flip), chord_num, chord_spacing)
@@ -56,24 +39,4 @@
 
     # Chop up spanwise sections
     chop_spans(foil_coords, span_num, spacings, flip)
-end
-=======
-chop_chords(coords, n) = @views [ [ weighted_vector(chord[1,:], chord[2,:], μ) for μ ∈ cosine_spacing(0.5, 1., n + 1) ] for chord ∈ coords ]
-
-chop_spans(lead, trail, div, spacing = "cosine", flip = false) = chop_coordinates(lead, div, spacing, flip), chop_coordinates(trail, div, spacing, flip)
-
-chop_wing(lead, trail, span_num, chord_num; span_spacing = "cosine", flip = false) = let (lead, trail) = chop_spans(lead, trail, span_num, span_spacing, flip); chop_chords(chord_sections(lead, trail), chord_num) end
-
-"""
-    make_panels(xyzs)
-
-Convert an array of coordinates corresponding to a wing, ordered from root to tip and leading-edge to trailing-edge, into panels.
-"""
-make_panels(xyzs) = @views Panel3D.(xyzs[1:end-1,1:end-1], xyzs[2:end,1:end-1], xyzs[2:end,2:end], xyzs[1:end-1,2:end])
-
-# WTF was I thinking?
-# spanlist = vectarray.(coords)
-# spanlist = zip(coords, coords[2:end,:])
-# adjacent_sections = zip(spanlist, spanlist[2:end])
-# @views hcat(( Panel3D.(root[1:end-1], root[2:end], tip[2:end], tip[1:end-1]) for (root, tip) ∈ adjacent_sections )...)
->>>>>>> b86064d5
+end