<<<<<<< HEAD
## Coordinates
#==========================================================================================#

wing_bounds(lead, trail) = permutedims([ lead trail ])

chop_leading_edge(obj  :: HalfWing, span_num; y_flip = false) = chop_coordinates(leading_edge(obj, y_flip),  span_num)
chop_trailing_edge(obj :: HalfWing, span_num; y_flip = false) = chop_coordinates(trailing_edge(obj, y_flip), span_num)

chop_leading_edge(obj :: Wing, span_num :: Integer)  = chop_coordinates([ leading_edge(left(obj), true)[1:end-1]; leading_edge(right(obj)) ], span_num)
chop_trailing_edge(obj :: Wing, span_num :: Integer) = chop_coordinates([ trailing_edge(left(obj), true)[1:end-1]; trailing_edge(right(obj)) ], span_num)

coordinates(wing :: HalfWing, y_flip = false) = let (lead, trail) = wing_bounds(wing, y_flip); affine_transformation(wing).(wing_bounds(lead, trail)) end
coordinates(wing :: Wing) = let (lead, trail) = wing_bounds(wing); affine_transformation(wing).(wing_bounds(lead, trail)) end

coordinates(wing :: AbstractWing, span_num, chord_num; span_spacing = Cosine(), chord_spacing = Cosine()) = chop_wing(coordinates(wing), span_num, chord_num; span_spacing = span_spacing, chord_spacing = chord_spacing)
=======
transform_coordinates(xyz, twist, section) = RotY(-twist) * xyz + section

function chop_sections(scaled_foils, twisties, leading_xyz, span_num, spacings, flip = false)
    # Reverse direction if left side
    if flip
        scaled_foils = reverse(scaled_foils, dims = 2)
        twisties     = (permutedims ∘ reverse)(twisties)
    end

    # Rotate and translate coordinates
    foil_coords  = reduce(hcat, transform_coordinates.(foil, Ref(twist), Ref(section)) for (foil, twist, section) in zip(eachcol(scaled_foils), twisties, leading_xyz))

    # Chop up spanwise sections
    permutedims(reduce(hcat, chop_coordinates(coords, span_num, spacings, flip) for coords in eachrow(foil_coords)))
end

"""
    surface_coordinates(wing :: HalfWing, n_s :: Integer, n_c :: Integer, flip = false)
>>>>>>> b86064d5

"""
<<<<<<< HEAD
    chord_coordinates(wing :: HalfWing, n_s :: Integer, n_c :: Integer, flip = false)

Compute the chord coordinates of a `HalfWing` consisting of `Foil`s and relevant geometric quantities, given numbers of spanwise ``n_s`` and chordwise ``n_c`` panels, with an option to flip the signs of the ``y``-coordinates.
"""
chord_coordinates(wing :: HalfWing, span_num :: Vector{<: Integer}, chord_num :: Integer; spacings = symmetric_spacing(wing), flip = false) = chop_wing(coordinates(wing, flip), span_num, chord_num; span_spacing = spacings, flip = flip)

"""
    surface_coordinates(wing :: HalfWing, n_s :: Integer, n_c :: Integer, flip = false)

Compute the surface coordinates of a `HalfWing` consisting of `Foil`s and relevant geometric quantities, given numbers of spanwise ``n_s`` and chordwise ``n_c`` panels, with an option to flip the signs of the ``y``-coordinates.
"""
function surface_coordinates(wing :: HalfWing, span_num :: Vector{<: Integer}, chord_num :: Integer; spacings = symmetric_spacing(wing), flip = false)
    leading_xyz  = leading_edge(wing, flip)
    scaled_foils = @. wing.chords * (extend_yz ∘ cosine_foil)(wing.foils, chord_num)
    affine_transformation(wing).(chop_spanwise_sections(scaled_foils, twists(wing), leading_xyz, span_num, spacings, flip))
=======
function surface_coordinates(wing :: HalfWing, span_num :: Vector{<: Integer}, chord_num :: Integer; spacings = ["cosine"], flip = false)
    leading_xyz  = leading_edge(wing, flip)
    scaled_foils = reduce(hcat, @. wing.chords * (extend_yz ∘ cosine_foil)(wing.foils, chord_num))
    chop_sections(scaled_foils, twists(wing), leading_xyz, span_num, spacings, flip)
>>>>>>> b86064d5
end

"""
    camber_coordinates(wing :: HalfWing, n_s :: Integer, n_c :: Integer, flip = false)

Compute the camber coordinates of a `HalfWing` consisting of camber distributions of `Foil`s and relevant geometric quantities, given numbers of spanwise ``n_s`` and chordwise ``n_c`` panels, with an option to flip the signs of the ``y``-coordinates.
"""
<<<<<<< HEAD
function camber_coordinates(wing :: HalfWing, span_num :: Vector{<: Integer}, chord_num :: Integer; spacings = symmetric_spacing(wing), flip = false)
    leading_xyz  = leading_edge(wing, flip)
    scaled_foils = @. wing.chords * (camber_coordinates ∘ camber_thickness)(wing.foils, chord_num)
    affine_transformation(wing).(chop_spanwise_sections(scaled_foils, twists(wing), leading_xyz, span_num, spacings, flip))
end

## Wing variants
#==========================================================================================#

function chord_coordinates(wing :: Wing, span_num :: Vector{<: Integer}, chord_num :: Integer; spacings = symmetric_spacing(wing))
    left_coord  = chord_coordinates(left(wing), reverse(span_num), chord_num; spacings = reverse(spacings), flip = true)
    right_coord = chord_coordinates(right(wing), span_num, chord_num; spacings = spacings)

    [ left_coord[:,1:end-1] right_coord ]
end

function camber_coordinates(wing :: Wing, span_num :: Vector{<: Integer}, chord_num :: Integer; spacings = symmetric_spacing(wing))
    left_coord  = camber_coordinates(left(wing), reverse(span_num), chord_num; spacings = reverse(spacings), flip = true)
    right_coord = camber_coordinates(right(wing), span_num, chord_num; spacings = spacings)

    [ left_coord[:,1:end-1] right_coord ]
end

function surface_coordinates(wing :: Wing, span_num :: Vector{<: Integer}, chord_num :: Integer; spacings = symmetric_spacing(wing))
    left_coord  = surface_coordinates(left(wing), reverse(span_num), chord_num; spacings = reverse(spacings), flip = true)
    right_coord = surface_coordinates(right(wing), span_num, chord_num; spacings = spacings)

    [ left_coord[:,1:end-1] right_coord ]
=======
function camber_coordinates(wing :: HalfWing, span_num :: Vector{<: Integer}, chord_num :: Integer; spacings = ["cosine"], flip = false)
    leading_xyz  = leading_edge(wing, flip)
    scaled_foils = reduce(hcat, @. wing.chords * (camber_coordinates ∘ camber_thickness)(wing.foils, chord_num))
    chop_sections(scaled_foils, twists(wing), leading_xyz, span_num, spacings, flip)
>>>>>>> b86064d5
end

## Spanwise distribution processing
#==========================================================================================#

# Numbering
number_of_spanwise_panels(wing :: HalfWing, span_num :: Integer) = ceil.(Int, span_num .* spans(wing) / span(wing))
number_of_spanwise_panels(wing :: Wing,     span_num :: Integer) = number_of_spanwise_panels(right(wing), span_num ÷ 2)

function number_of_spanwise_panels(wing :: HalfWing, span_num :: Vector{<: Integer})
    @assert (length ∘ spans)(wing) > 1 "Provide a positive integer of spanwise panels for 1 wing section."
    span_num
end

function number_of_spanwise_panels(wing :: Wing, span_num :: Vector{<: Integer})
    @assert (length ∘ spans ∘ right)(wing) > 1 "Provide a positive integer of spanwise panels for 1 wing section."
    span_num .÷ 2
end

# Spacing
symmetric_spacing(wing :: HalfWing) = [ Sine(); fill(Cosine(), (length ∘ spans)(wing)         - 1) ]
symmetric_spacing(wing :: Wing)     = [ Sine(); fill(Cosine(), (length ∘ spans ∘ right)(wing) - 1) ]

# Coordinates
chord_coordinates(wing :: Wing, span_num :: Integer, chord_num :: Integer; spacings = symmetric_spacing(wing)) = chord_coordinates(wing, number_of_spanwise_panels(wing, span_num), chord_num; spacings = spacings)
camber_coordinates(wing :: Wing, span_num :: Integer, chord_num :: Integer; spacings = symmetric_spacing(wing)) = camber_coordinates(wing, number_of_spanwise_panels(wing, span_num), chord_num; spacings = spacings)

## Panelling
#==========================================================================================#

"""
    mesh_horseshoes(wing :: HalfWing, n_s :: Integer, n_c :: Integer; flip = false)

Mesh a `HalfWing` into panels of ``n_s`` spanwise divisions per section and ``n_c`` chordwise divisions meant for lifting-line/vortex lattice analyses using horseshoe elements.
"""
<<<<<<< HEAD
mesh_horseshoes(wing :: HalfWing, span_num :: Vector{<: Integer}, chord_num :: Integer; spacings = symmetric_spacing(wing), flip = false) = make_panels(chord_coordinates(wing, span_num, chord_num; spacings = spacings, flip = flip))
=======
mesh_horseshoes(wing :: HalfWing, span_num :: Vector{<: Integer}, chord_num :: Integer, spacings = ["cosine"]; flip = false) = make_panels(coordinates(wing, span_num, chord_num; span_spacing = spacings, flip = flip))
>>>>>>> b86064d5

"""
    mesh_wing(wing :: HalfWing, n_s :: Integer, n_c :: Integer; flip = false)

Mesh a `HalfWing` into panels of ``n_s`` spanwise divisions per section and ``n_c`` chordwise divisions meant for 3D analyses using doublet-source elements or equivalent formulations. TODO: Tip meshing.
"""
<<<<<<< HEAD
mesh_wing(wing :: HalfWing, span_num :: Vector{<: Integer}, chord_num :: Integer; spacings = symmetric_spacing(wing), flip = false) = make_panels(surface_coordinates(wing, span_num, chord_num, spacings = spacings, flip = flip))
=======
mesh_wing(wing :: HalfWing, span_num :: Vector{<: Integer}, chord_num :: Integer; flip = false) = (make_panels ∘ surface_coordinates)(wing, span_num, chord_num, flip)
>>>>>>> b86064d5

"""
    mesh_cambers(wing :: HalfWing, n_s :: Integer, n_c :: Integer; flip = false)

Mesh the camber distribution of a `HalfWing` into panels of ``n_s`` spanwise divisions per section and ``n_c`` chordwise divisions meant for vortex lattice analyses.
"""
<<<<<<< HEAD
mesh_cambers(wing :: HalfWing, span_num :: Vector{<: Integer}, chord_num :: Integer; spacings = symmetric_spacing(wing), flip = false) = make_panels(camber_coordinates(wing, span_num, chord_num; spacings = spacings, flip = flip))

=======
mesh_cambers(wing :: HalfWing, span_num :: Vector{<: Integer}, chord_num :: Integer, spacings = ["cosine"]; flip = false) = make_panels(camber_coordinates(wing, span_num, chord_num; spacings = spacings, flip = flip))

chop_leading_edge(obj :: HalfWing, span_num; flip = false)  = chop_coordinates(leading_edge(obj, flip), span_num)
chop_trailing_edge(obj :: HalfWing, span_num; flip = false) = chop_coordinates(leading_edge(obj, flip), span_num)

chop_leading_edge(obj :: Wing, span_num :: Integer)  = let (lead, trail) = wing_bounds(obj); chop_spans(lead, trail, span_num)[1] end
chop_trailing_edge(obj :: Wing, span_num :: Integer) = let (lead, trail) = wing_bounds(obj); chop_spans(lead, trail, span_num)[2] end
>>>>>>> b86064d5

"""
    mesh_horseshoes(wing :: Wing, n_s :: Integer, n_c :: Integer)

Mesh a `Wing` into panels of ``n_s`` spanwise divisions per section and ``n_c`` chordwise divisions meant for lifting-line/vortex lattice analyses using horseshoe elements.
"""
<<<<<<< HEAD
function mesh_horseshoes(wing :: Wing, span_num, chord_num; spacings = symmetric_spacing(wing))
    left_panels  = mesh_horseshoes(left(wing), reverse(span_num), chord_num; spacings = reverse(spacings), flip = true)
    right_panels = mesh_horseshoes(right(wing), span_num, chord_num; spacings = spacings)
=======
function mesh_horseshoes(wing :: Wing, span_num, chord_num, spacings = ["cosine"])
    left_panels  = mesh_horseshoes(left(wing), reverse(span_num), chord_num, reverse(spacings), flip = true)
    right_panels = mesh_horseshoes(right(wing), span_num, chord_num, spacings)
>>>>>>> b86064d5

    [ left_panels right_panels ]
end

"""
    mesh_wing(wing :: Wing, n_s :: Integer, n_c :: Integer)

Mesh a `Wing` into panels of ``n_s`` spanwise divisions per section and ``n_c`` chordwise divisions meant for 3D analyses using doublet-source elements or equivalent formulations. TODO: Tip meshing.
"""
<<<<<<< HEAD
function mesh_wing(wing :: Wing, span_num, chord_num; spacings = symmetric_spacing(wing))
    left_panels  = mesh_wing(left(wing), reverse(span_num), chord_num; spacings = reverse(spacings), flip = true)
    right_panels = mesh_wing(right(wing), span_num, chord_num; spacings = spacings)
=======
function mesh_wing(wing :: Wing, span_num, chord_num)
    left_panels  = mesh_wing(left(wing), reverse(span_num), chord_num, flip = true)
    right_panels = mesh_wing(right(wing), span_num, chord_num)
>>>>>>> b86064d5

    [ left_panels right_panels ]
end

"""
    mesh_cambers(wing :: Wing, n_s :: Integer, n_c :: Integer)

Mesh the camber distribution of a `Wing` into panels of ``n_s`` spanwise divisions per section and ``n_c`` chordwise divisions meant for vortex lattice analyses.
"""
<<<<<<< HEAD
function mesh_cambers(wing :: Wing, span_num, chord_num; spacings = symmetric_spacing(wing))
    left_panels  = mesh_cambers(left(wing), reverse(span_num), chord_num; spacings = reverse(spacings), flip = true)
    right_panels = mesh_cambers(right(wing), span_num, chord_num; spacings = spacings)
=======
function mesh_cambers(wing :: Wing, span_num, chord_num, spacings = ["cosine"])
    left_panels  = mesh_cambers(left(wing), reverse(span_num), chord_num, reverse(spacings), flip = true)
    right_panels = mesh_cambers(right(wing), span_num, chord_num, spacings)
>>>>>>> b86064d5

    [ left_panels right_panels ]
end

<<<<<<< HEAD
function paneller(wing :: AbstractWing, span_num :: Vector{<: Integer}, chord_num :: Integer; spacings = symmetric_spacing(wing))
    horseshoe_panels = mesh_horseshoes(wing, span_num, chord_num; spacings = spacings)
    camber_panels    = mesh_cambers(wing, span_num, chord_num; spacings = spacings)
    horseshoe_panels, panel_normal.(camber_panels)
end
=======
vlmesh_wing(wing :: Union{HalfWing, Wing}, span_num, chord_num, spacings = ["cosine"]) = mesh_horseshoes(wing, span_num, chord_num, spacings), mesh_cambers(wing, span_num, chord_num, spacings)

function paneller(wing :: Union{Wing, HalfWing}, span_num :: Union{Integer, Vector{<: Integer}}, chord_num :: Integer; rotation = one(RotMatrix{3, Float64}), translation = zeros(3), spacings = ["cosine"])
    horseshoes, cambers = vlmesh_wing(wing, ifelse(typeof(span_num) <: Integer, [span_num], span_num), chord_num, spacings)
    horseshoe_panels    = [ transform(panel, rotation, translation)               for panel in horseshoes ]
    panel_normals       = [ panel_normal(transform(panel, rotation, translation)) for panel in cambers 	  ]
>>>>>>> b86064d5

function paneller(wing :: AbstractWing, span_num :: Integer, chord_num :: Integer; spacings = symmetric_spacing(wing))
    horseshoe_panels = mesh_horseshoes(wing, [span_num], chord_num; spacings = spacings)
    camber_panels    = mesh_cambers(wing, [span_num], chord_num; spacings = spacings)
    horseshoe_panels, panel_normal.(camber_panels)
end

panel_wing(comp :: AbstractWing, span_panels :: Union{Integer, Vector{<: Integer}}, chord_panels :: Integer; spacing = symmetric_spacing(comp)) = paneller(comp, span_panels, chord_panels, spacings = spacing)

<<<<<<< HEAD
## Meshing type for convenience
#==========================================================================================#

mutable struct WingMesh{M <: AbstractWing, N <: Integer, O <: Integer, P, Q, R, S} <: AbstractWing
    surf          :: M
    num_span      :: Vector{N}
    num_chord     :: O
    chord_spacing :: P
    span_spacing  :: Q
    vlm_mesh      :: R
    cam_mesh      :: S
end

function WingMesh(surf :: M, n_span :: AbstractVector{N}, n_chord :: O; chord_spacing :: P = Cosine(), span_spacing :: Q = symmetric_spacing(surf)) where {M <: AbstractWing, N <: Integer, O <: Integer, P <: AbstractSpacing, Q <: Union{AbstractSpacing, Vector{<:AbstractSpacing}}} 
    vlm_mesh =  chord_coordinates(surf, n_span, n_chord; spacings = span_spacing)
    cam_mesh = camber_coordinates(surf, n_span, n_chord; spacings = span_spacing)
    WingMesh{M,N,O,P,Q,typeof(vlm_mesh),typeof(cam_mesh)}(surf, n_span, n_chord, chord_spacing, span_spacing, vlm_mesh, cam_mesh)
end

##
chord_coordinates(wing :: WingMesh, n_span = wing.num_span, n_chord = wing.num_chord) = chord_coordinates(wing.surf, n_span, n_chord)
camber_coordinates(wing :: WingMesh, n_span = wing.num_span, n_chord = wing.num_chord) = camber_coordinates(wing.surf, n_span, n_chord)
surface_coordinates(wing :: WingMesh, n_span = wing.num_span, n_chord = wing.num_chord) = surface_coordinates(wing.surf, n_span, n_chord)

surface_panels(wing :: WingMesh, n_span = wing.num_span, n_chord = wing.num_chord)  = (make_panels ∘ surface_coordinates)(wing, n_span, n_chord)

chord_panels(wing :: WingMesh)    = make_panels(wing.vlm_mesh)
camber_panels(wing :: WingMesh)   = make_panels(wing.cam_mesh)
normal_vectors(wing :: WingMesh)  = panel_normal.(camber_panels(wing))
=======
number_of_spanwise_panels(wing :: HalfWing, span_num :: Integer) = ceil.(Int, span_num .* spans(wing) / span(wing))
number_of_spanwise_panels(wing :: Wing,     span_num :: Integer) = number_of_spanwise_panels(right(wing), ceil(Int, span_num / 2))

function number_of_spanwise_panels(wing :: HalfWing, span_num :: Vector{<: Integer})
    @assert (length ∘ spans)(wing) > 1 "Provide an integer number of spanwise panels for 1 wing section."
    span_num
end

function number_of_spanwise_panels(wing :: Wing, span_num :: Vector{<: Integer})
    @assert (length ∘ spans ∘ right)(wing) > 1 "Provide an integer number of spanwise panels for 1 wing section."
    ceil.(Int, span_num ./ 2)
end

spanwise_spacing(wing :: HalfWing) = [ "sine"; fill("cosine", (length ∘ spans)(wing)         - 1) ]
spanwise_spacing(wing :: Wing)     = [ "sine"; fill("cosine", (length ∘ spans ∘ right)(wing) - 1) ]

coordinates(wing :: Union{HalfWing, Wing}) = let (lead, trail) = wing_bounds(wing); permutedims([ lead trail ]) end

function coordinates(wing :: HalfWing, span_num, chord_num; span_spacing = ["cosine"], flip = false)
    lead, trail = wing_bounds(wing, flip)
    reduce(hcat, chop_wing(lead, trail, span_num, chord_num; span_spacing = span_spacing, flip = flip))
end

coordinates(wing :: Wing, span_num, chord_num; span_spacing = ["cosine"], rotation = one(RotMatrix{3, Float64}), translation = zeros(3)) = [ coordinates(left(wing), span_num, chord_num; span_spacing = span_spacing, flip = true)[:,1:end-1] coordinates(right(wing), span_num, chord_num; span_spacing = span_spacing) ]
>>>>>>> b86064d5
<|MERGE_RESOLUTION|>--- conflicted
+++ resolved
@@ -1,4 +1,3 @@
-<<<<<<< HEAD
 ## Coordinates
 #==========================================================================================#
 
@@ -14,29 +13,8 @@
 coordinates(wing :: Wing) = let (lead, trail) = wing_bounds(wing); affine_transformation(wing).(wing_bounds(lead, trail)) end
 
 coordinates(wing :: AbstractWing, span_num, chord_num; span_spacing = Cosine(), chord_spacing = Cosine()) = chop_wing(coordinates(wing), span_num, chord_num; span_spacing = span_spacing, chord_spacing = chord_spacing)
-=======
-transform_coordinates(xyz, twist, section) = RotY(-twist) * xyz + section
-
-function chop_sections(scaled_foils, twisties, leading_xyz, span_num, spacings, flip = false)
-    # Reverse direction if left side
-    if flip
-        scaled_foils = reverse(scaled_foils, dims = 2)
-        twisties     = (permutedims ∘ reverse)(twisties)
-    end
-
-    # Rotate and translate coordinates
-    foil_coords  = reduce(hcat, transform_coordinates.(foil, Ref(twist), Ref(section)) for (foil, twist, section) in zip(eachcol(scaled_foils), twisties, leading_xyz))
-
-    # Chop up spanwise sections
-    permutedims(reduce(hcat, chop_coordinates(coords, span_num, spacings, flip) for coords in eachrow(foil_coords)))
-end
 
 """
-    surface_coordinates(wing :: HalfWing, n_s :: Integer, n_c :: Integer, flip = false)
->>>>>>> b86064d5
-
-"""
-<<<<<<< HEAD
     chord_coordinates(wing :: HalfWing, n_s :: Integer, n_c :: Integer, flip = false)
 
 Compute the chord coordinates of a `HalfWing` consisting of `Foil`s and relevant geometric quantities, given numbers of spanwise ``n_s`` and chordwise ``n_c`` panels, with an option to flip the signs of the ``y``-coordinates.
@@ -52,12 +30,6 @@
     leading_xyz  = leading_edge(wing, flip)
     scaled_foils = @. wing.chords * (extend_yz ∘ cosine_foil)(wing.foils, chord_num)
     affine_transformation(wing).(chop_spanwise_sections(scaled_foils, twists(wing), leading_xyz, span_num, spacings, flip))
-=======
-function surface_coordinates(wing :: HalfWing, span_num :: Vector{<: Integer}, chord_num :: Integer; spacings = ["cosine"], flip = false)
-    leading_xyz  = leading_edge(wing, flip)
-    scaled_foils = reduce(hcat, @. wing.chords * (extend_yz ∘ cosine_foil)(wing.foils, chord_num))
-    chop_sections(scaled_foils, twists(wing), leading_xyz, span_num, spacings, flip)
->>>>>>> b86064d5
 end
 
 """
@@ -65,7 +37,6 @@
 
 Compute the camber coordinates of a `HalfWing` consisting of camber distributions of `Foil`s and relevant geometric quantities, given numbers of spanwise ``n_s`` and chordwise ``n_c`` panels, with an option to flip the signs of the ``y``-coordinates.
 """
-<<<<<<< HEAD
 function camber_coordinates(wing :: HalfWing, span_num :: Vector{<: Integer}, chord_num :: Integer; spacings = symmetric_spacing(wing), flip = false)
     leading_xyz  = leading_edge(wing, flip)
     scaled_foils = @. wing.chords * (camber_coordinates ∘ camber_thickness)(wing.foils, chord_num)
@@ -94,12 +65,6 @@
     right_coord = surface_coordinates(right(wing), span_num, chord_num; spacings = spacings)
 
     [ left_coord[:,1:end-1] right_coord ]
-=======
-function camber_coordinates(wing :: HalfWing, span_num :: Vector{<: Integer}, chord_num :: Integer; spacings = ["cosine"], flip = false)
-    leading_xyz  = leading_edge(wing, flip)
-    scaled_foils = reduce(hcat, @. wing.chords * (camber_coordinates ∘ camber_thickness)(wing.foils, chord_num))
-    chop_sections(scaled_foils, twists(wing), leading_xyz, span_num, spacings, flip)
->>>>>>> b86064d5
 end
 
 ## Spanwise distribution processing
@@ -135,55 +100,31 @@
 
 Mesh a `HalfWing` into panels of ``n_s`` spanwise divisions per section and ``n_c`` chordwise divisions meant for lifting-line/vortex lattice analyses using horseshoe elements.
 """
-<<<<<<< HEAD
 mesh_horseshoes(wing :: HalfWing, span_num :: Vector{<: Integer}, chord_num :: Integer; spacings = symmetric_spacing(wing), flip = false) = make_panels(chord_coordinates(wing, span_num, chord_num; spacings = spacings, flip = flip))
-=======
-mesh_horseshoes(wing :: HalfWing, span_num :: Vector{<: Integer}, chord_num :: Integer, spacings = ["cosine"]; flip = false) = make_panels(coordinates(wing, span_num, chord_num; span_spacing = spacings, flip = flip))
->>>>>>> b86064d5
 
 """
     mesh_wing(wing :: HalfWing, n_s :: Integer, n_c :: Integer; flip = false)
 
 Mesh a `HalfWing` into panels of ``n_s`` spanwise divisions per section and ``n_c`` chordwise divisions meant for 3D analyses using doublet-source elements or equivalent formulations. TODO: Tip meshing.
 """
-<<<<<<< HEAD
 mesh_wing(wing :: HalfWing, span_num :: Vector{<: Integer}, chord_num :: Integer; spacings = symmetric_spacing(wing), flip = false) = make_panels(surface_coordinates(wing, span_num, chord_num, spacings = spacings, flip = flip))
-=======
-mesh_wing(wing :: HalfWing, span_num :: Vector{<: Integer}, chord_num :: Integer; flip = false) = (make_panels ∘ surface_coordinates)(wing, span_num, chord_num, flip)
->>>>>>> b86064d5
 
 """
     mesh_cambers(wing :: HalfWing, n_s :: Integer, n_c :: Integer; flip = false)
 
 Mesh the camber distribution of a `HalfWing` into panels of ``n_s`` spanwise divisions per section and ``n_c`` chordwise divisions meant for vortex lattice analyses.
 """
-<<<<<<< HEAD
 mesh_cambers(wing :: HalfWing, span_num :: Vector{<: Integer}, chord_num :: Integer; spacings = symmetric_spacing(wing), flip = false) = make_panels(camber_coordinates(wing, span_num, chord_num; spacings = spacings, flip = flip))
 
-=======
-mesh_cambers(wing :: HalfWing, span_num :: Vector{<: Integer}, chord_num :: Integer, spacings = ["cosine"]; flip = false) = make_panels(camber_coordinates(wing, span_num, chord_num; spacings = spacings, flip = flip))
-
-chop_leading_edge(obj :: HalfWing, span_num; flip = false)  = chop_coordinates(leading_edge(obj, flip), span_num)
-chop_trailing_edge(obj :: HalfWing, span_num; flip = false) = chop_coordinates(leading_edge(obj, flip), span_num)
-
-chop_leading_edge(obj :: Wing, span_num :: Integer)  = let (lead, trail) = wing_bounds(obj); chop_spans(lead, trail, span_num)[1] end
-chop_trailing_edge(obj :: Wing, span_num :: Integer) = let (lead, trail) = wing_bounds(obj); chop_spans(lead, trail, span_num)[2] end
->>>>>>> b86064d5
 
 """
     mesh_horseshoes(wing :: Wing, n_s :: Integer, n_c :: Integer)
 
 Mesh a `Wing` into panels of ``n_s`` spanwise divisions per section and ``n_c`` chordwise divisions meant for lifting-line/vortex lattice analyses using horseshoe elements.
 """
-<<<<<<< HEAD
 function mesh_horseshoes(wing :: Wing, span_num, chord_num; spacings = symmetric_spacing(wing))
     left_panels  = mesh_horseshoes(left(wing), reverse(span_num), chord_num; spacings = reverse(spacings), flip = true)
     right_panels = mesh_horseshoes(right(wing), span_num, chord_num; spacings = spacings)
-=======
-function mesh_horseshoes(wing :: Wing, span_num, chord_num, spacings = ["cosine"])
-    left_panels  = mesh_horseshoes(left(wing), reverse(span_num), chord_num, reverse(spacings), flip = true)
-    right_panels = mesh_horseshoes(right(wing), span_num, chord_num, spacings)
->>>>>>> b86064d5
 
     [ left_panels right_panels ]
 end
@@ -193,15 +134,9 @@
 
 Mesh a `Wing` into panels of ``n_s`` spanwise divisions per section and ``n_c`` chordwise divisions meant for 3D analyses using doublet-source elements or equivalent formulations. TODO: Tip meshing.
 """
-<<<<<<< HEAD
 function mesh_wing(wing :: Wing, span_num, chord_num; spacings = symmetric_spacing(wing))
     left_panels  = mesh_wing(left(wing), reverse(span_num), chord_num; spacings = reverse(spacings), flip = true)
     right_panels = mesh_wing(right(wing), span_num, chord_num; spacings = spacings)
-=======
-function mesh_wing(wing :: Wing, span_num, chord_num)
-    left_panels  = mesh_wing(left(wing), reverse(span_num), chord_num, flip = true)
-    right_panels = mesh_wing(right(wing), span_num, chord_num)
->>>>>>> b86064d5
 
     [ left_panels right_panels ]
 end
@@ -211,33 +146,18 @@
 
 Mesh the camber distribution of a `Wing` into panels of ``n_s`` spanwise divisions per section and ``n_c`` chordwise divisions meant for vortex lattice analyses.
 """
-<<<<<<< HEAD
 function mesh_cambers(wing :: Wing, span_num, chord_num; spacings = symmetric_spacing(wing))
     left_panels  = mesh_cambers(left(wing), reverse(span_num), chord_num; spacings = reverse(spacings), flip = true)
     right_panels = mesh_cambers(right(wing), span_num, chord_num; spacings = spacings)
-=======
-function mesh_cambers(wing :: Wing, span_num, chord_num, spacings = ["cosine"])
-    left_panels  = mesh_cambers(left(wing), reverse(span_num), chord_num, reverse(spacings), flip = true)
-    right_panels = mesh_cambers(right(wing), span_num, chord_num, spacings)
->>>>>>> b86064d5
 
     [ left_panels right_panels ]
 end
 
-<<<<<<< HEAD
 function paneller(wing :: AbstractWing, span_num :: Vector{<: Integer}, chord_num :: Integer; spacings = symmetric_spacing(wing))
     horseshoe_panels = mesh_horseshoes(wing, span_num, chord_num; spacings = spacings)
     camber_panels    = mesh_cambers(wing, span_num, chord_num; spacings = spacings)
     horseshoe_panels, panel_normal.(camber_panels)
 end
-=======
-vlmesh_wing(wing :: Union{HalfWing, Wing}, span_num, chord_num, spacings = ["cosine"]) = mesh_horseshoes(wing, span_num, chord_num, spacings), mesh_cambers(wing, span_num, chord_num, spacings)
-
-function paneller(wing :: Union{Wing, HalfWing}, span_num :: Union{Integer, Vector{<: Integer}}, chord_num :: Integer; rotation = one(RotMatrix{3, Float64}), translation = zeros(3), spacings = ["cosine"])
-    horseshoes, cambers = vlmesh_wing(wing, ifelse(typeof(span_num) <: Integer, [span_num], span_num), chord_num, spacings)
-    horseshoe_panels    = [ transform(panel, rotation, translation)               for panel in horseshoes ]
-    panel_normals       = [ panel_normal(transform(panel, rotation, translation)) for panel in cambers 	  ]
->>>>>>> b86064d5
 
 function paneller(wing :: AbstractWing, span_num :: Integer, chord_num :: Integer; spacings = symmetric_spacing(wing))
     horseshoe_panels = mesh_horseshoes(wing, [span_num], chord_num; spacings = spacings)
@@ -247,7 +167,6 @@
 
 panel_wing(comp :: AbstractWing, span_panels :: Union{Integer, Vector{<: Integer}}, chord_panels :: Integer; spacing = symmetric_spacing(comp)) = paneller(comp, span_panels, chord_panels, spacings = spacing)
 
-<<<<<<< HEAD
 ## Meshing type for convenience
 #==========================================================================================#
 
@@ -276,30 +195,4 @@
 
 chord_panels(wing :: WingMesh)    = make_panels(wing.vlm_mesh)
 camber_panels(wing :: WingMesh)   = make_panels(wing.cam_mesh)
-normal_vectors(wing :: WingMesh)  = panel_normal.(camber_panels(wing))
-=======
-number_of_spanwise_panels(wing :: HalfWing, span_num :: Integer) = ceil.(Int, span_num .* spans(wing) / span(wing))
-number_of_spanwise_panels(wing :: Wing,     span_num :: Integer) = number_of_spanwise_panels(right(wing), ceil(Int, span_num / 2))
-
-function number_of_spanwise_panels(wing :: HalfWing, span_num :: Vector{<: Integer})
-    @assert (length ∘ spans)(wing) > 1 "Provide an integer number of spanwise panels for 1 wing section."
-    span_num
-end
-
-function number_of_spanwise_panels(wing :: Wing, span_num :: Vector{<: Integer})
-    @assert (length ∘ spans ∘ right)(wing) > 1 "Provide an integer number of spanwise panels for 1 wing section."
-    ceil.(Int, span_num ./ 2)
-end
-
-spanwise_spacing(wing :: HalfWing) = [ "sine"; fill("cosine", (length ∘ spans)(wing)         - 1) ]
-spanwise_spacing(wing :: Wing)     = [ "sine"; fill("cosine", (length ∘ spans ∘ right)(wing) - 1) ]
-
-coordinates(wing :: Union{HalfWing, Wing}) = let (lead, trail) = wing_bounds(wing); permutedims([ lead trail ]) end
-
-function coordinates(wing :: HalfWing, span_num, chord_num; span_spacing = ["cosine"], flip = false)
-    lead, trail = wing_bounds(wing, flip)
-    reduce(hcat, chop_wing(lead, trail, span_num, chord_num; span_spacing = span_spacing, flip = flip))
-end
-
-coordinates(wing :: Wing, span_num, chord_num; span_spacing = ["cosine"], rotation = one(RotMatrix{3, Float64}), translation = zeros(3)) = [ coordinates(left(wing), span_num, chord_num; span_spacing = span_spacing, flip = true)[:,1:end-1] coordinates(right(wing), span_num, chord_num; span_spacing = span_spacing) ]
->>>>>>> b86064d5
+normal_vectors(wing :: WingMesh)  = panel_normal.(camber_panels(wing))