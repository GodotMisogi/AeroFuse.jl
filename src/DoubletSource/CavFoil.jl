module CavFoil

include("DoubletSource.jl")

using .DoubletSource

function cavity_split_foil(foil :: Foil, cavity_start, cavity_end)
    upper, lower = split_foil(foil.coords)

    xs = [ first(coords) for coords in upper ]
    c = (abs ∘ map)(-, extrema(xs))
    cavity_le = cavity_start
    l = (cavity_end - cavity_start) / 100 / c

    leading_cav_upper = filter(x -> first(x) <= cavity_start * c / 100, upper)
    wetted_cav_upper = filter(x -> first(x) >= cavity_start * c / 100 && first(x) <= cavity_end * c / 100, upper)
    cav_trailing_upper = filter(x -> first(x) >= cavity_end * c / 100, upper)
    leading_cav_lower = filter(x -> first(x) <= cavity_start * c / 100, lower)
    wetted_cav_lower = filter(x -> first(x) >= cavity_start * c / 100 && first(x) <= cavity_end * c / 100, lower)
    cav_trailing_lower = filter(x -> first(x) >= cavity_end * c / 100, lower)

    return (leading_cav_upper, wetted_cav_upper, cav_trailing_upper, leading_cav_lower, wetted_cav_lower, cav_trailing_lower)
end

function cavity_length_foil(foil :: Foil, cavity_start, cavity_end, N_panels = 40, N_cavpanels = 10)

    leading_cav_upper, wetted_cav_upper, cav_trailing_upper, leading_cav_lower, wetted_cav_lower, cav_trailing_lower = cavity_split_foil(foil, cavity_start, cavity_end)

    wet_foil = cosine_foil(wetted_cav_lower, N_cavpanels)

    # Upper: Leading (cavity) to trailing
    wu = cosine_interp(wetted_cav_upper, Int(trunc(N_cavpanels)))
    tu = cosine_interp(cav_trailing_upper, Int(trunc((N_panels - N_cavpanels)/3)))
    # Lower: Leading (cavity) to trailing
    wl = cosine_interp(wetted_cav_lower, Int(trunc((N_panels - N_cavpanels)/3)))
    tl = cosine_interp(cav_trailing_lower, Int(trunc((N_panels - N_cavpanels)/3)))
    # Concatenate coordinates and reorder
    wet_upper = [wu; tu]
    wet_lower = [wl; tl]
end

# Cavity termination models 
cavity_pressure(sf, sl, A = 0.5, ν = 1.0, λ = 0.1) = sf < (1 - λ) * sl ? 0 : A * ((sf - (1 - λ) * sl) / (sl - (1 - λ) * sl))^ν

function cavity_influence_matrix(wetted_panels :: AbstractVector{Panel2D}, wetted_cavpanels :: AbstractVector{Panel2D}, cavity_panels :: AbstractVector{Panel2D})
    # Influence on wetted panels
    doublets_wetwet   = doublet_matrix(wetted_panels, wetted_panels)
    sources_wetcav    = source_matrix(wetted_panels, cavity_panels)

    # Influence on cavity panels
    doublets_cavwet   = doublet_matrix(cavity_panels, wetted_panels)
    sources_cavcav    = source_matrix(cavity_panels, cavity_panels)

    # Kutta condition
    kutta             = kutta_condition(wetted_panels)
    wake_wet          = wake_vector(wetted_panels)
    wake_cav          = wake_vector(cavity_panels)

    # Cavity transition condition
    doublets_wetcav   = doublet_matrix(wetted_panels, cavity_panels)
    doublets_cavcav   = doublet_matrix(cavity_panels, cavity_panels)
  
    sf                = panel_length.(wetted_cavpanels)
    sl                = sum(panel_length.(cavity_panels))
    trans             = cumsum(panel_length.(cavity_panels)) .* (1 .- cavity_pressure.(cumsum(sf), sl))

    trans_wetcav      = doublets_wetcav * trans
    trans_cavcav      = doublets_cavcav * trans

    # Cavity closure condition
    closure_cav       = cavity_length ./ (1 - cavity_pressure.(cumsum(sf), sl))

    # Cavity leading edge extrapolation
    leading_cavpanel  = findfirst(panel -> panel === first(cavity_panels), panels)
    prev_terms        = 3
    leading           = [ zeros(length(panels) - leading_cavpanel - prev_terms)..., 1, 2, 3, zeros(leading_cavpanel - 1)... ]
    leading_dub       = sum(doublets_wetcav, dims = 2)
    leading_cav       = sum(doublets_cavcav, dims = 2)

    # Aerodynamic Influence Coefficient matrix
    AIC               = [ doublets_wetwet  sources_wetcav  trans_wetcav  leading_dub  wake_wet ;
                          doublets_cavwet  sources_cavcav  trans_cavcav  leading_cav  wake_cav ;
                          zeros(num_wet)'    closure_cav'        0            0           0    ;
                             leading'      zeros(num_cav)'       0            0           0    ;
                              kutta'       zeros(num_cav)'       0            0           0    ]

end

function cavity_boundary_vector(wetted_panels :: AbstractVector{Panel2D}, wetted_cavpanels :: AbstractVector{Panel2D}, cavity_panels :: AbstractVector{Panel2D}, freestream :: Uniform2D)
<<<<<<< HEAD
    # Boundary condition: Source terms
    boundary_sources_wet   = boundary_condition(wetted_panels, freestream)
    boundary_sources_cav   = - source_matrix(cavity_panels, wetted_panels) * source_strengths(wetted_panels, freestream)

    # Boundary condition: Doublet terms
    bound_cav              = [ potential(freestream, colpoint...) - potential(freestream, (point1 ∘ first)(cavity_panels)...) for colpoint in collocation_point.(cavity_panels) ]
=======
    # Source terms
    boundary_sources_wet    = boundary_condition(wetted_panels, freestream)
    boundary_sources_cav    = - source_matrix(cavity_panels, wetted_panels) * source_strengths(wetted_panels, freestream)

    # Doublet terms
    bound_cav               = [ potential(freestream, colpoint...) - potential(freestream, (point1 ∘ first)(cavity_panels)...) for colpoint in collocation_point.(cavity_panels) ]
>>>>>>> 3c9fbc65
    
    boundary_doublets_wet  = doublet_matrix(cavity_panels, wetted_panels) * bound_cav
    boundary_doublets_cav  = doublet_matrix(cavity_panels, cavity_panels) * bound_cav

<<<<<<< HEAD
    # Boundary condition: Cavity closure
    sf                     = panel_length.(wetted_cavpanels)
    sl                     = sum(panel_length.(cavity_panels))
    sources_cav            = source_strengths(cavity_panels, freestream)
    closure_cav            = cavity_length ./ (1 - cavity_pressure.(cumsum(sf), sl))
    source_closure         = - sum(sources_cav .* closure_cav)

    # Boundary condition: Matrix assembly
    RHS                    = [ boundary_doublets_wet + boundary_sources_wet ;
                               boundary_doublets_cav + boundary_sources_cav ;
                                              source_closure                ;
                                                    0                       ;
                                                    0                       ]
=======
    # Cavity closure
    sf                      = panel_length.(wetted_cavpanels)
    sl                      = sum(panel_length.(cavity_panels))
    sources_cav             = source_strengths(cavity_panels, freestream)
    closure_cav             = cavity_length ./ (1 - cavity_pressure.(cumsum(sf), sl))
    source_closure          = - sum(sources_cav .* closure_cav)

    # Matrix assembly
    RHS                     = [ boundary_doublets_wet + boundary_sources_wet ;
                                boundary_doublets_cav + boundary_sources_cav ;
                                               source_closure                ;
                                                     0                       ;
                                                     0                       ]
>>>>>>> 3c9fbc65
end    


function solve_strengths(panels :: AbstractVector{Panel2D}, cavity_panels :: AbstractVector{Panel2D}, freestream :: Uniform2D)
    wetted_panels, wetted_cavpanels = cavity_split_panels(panels)

    # Matrix solution
    AIC       = cavity_influence_matrix(wetted_panels, wetted_cavpanels, cavity_panels)
    RHS       = cavity_boundary_vector(wetted_panels, wetted_cavpanels, cavity_panels, freestream)
    strengths = AIC \ RHS

    φs        = strengths[1:num_wetted]
    ∂φ∂ns     = strengths[num_wetted+1:end-2]

    # Cavity velocity, cavitation number and wake panel strength
    qc        = strengths[end - 1]
    σ         = qc^2 / freestream.mag^2 - 1

    println("Cavity Velocity: ", qc, ", Cavitation Number: ", σ)
end

function cavity_height(cavity_panels :: AbstractVector{Panel2D})
    heights = zeros(num_cavity)
    cavity_length = sum([ panel.length for panel in cavity_panels ])
    for n in 1:num_cavity
        sfj += wetted_cavpanels[n].length
        heights[n] = cavity_length * (sum(u .* cavity_panels[n].normal) + cavity_panels[n].source_strength) / (qc * (1 - cavPressure(sfj, sl)))
    end

    for (h1, h2, p1, p2) in zip(heights[1:end - 1], heights[2:end], cavity_panels[1:end - 1], cavity_panels[2:end])
        # Update coordinates
        angle = p1.normal .+ p2.normal
        p1.xe = p2.xs += (h1 + h2) / 2 * angle[1]
        p1.ye = p2.ys += (h1 + h2) / 2 * angle[2]

        # Panel 1 update
        p1.length = mag([p1.xe - p1.xs, p1.ye - p1.ys])
        p1.angle = atan(p1.ye - p1.ys, p1.xe - p1.xs)
        p1.normal = (-sin(p1.angle), cos(p1.angle))
        p1.tangent = (cos(p1.angle), sin(p1.angle))
        p1.xc, p1.yc = (p1.xe + p1.xs) / 2.0, (p1.ye + p1.ys) / 2.0

        # Panel 2 update
        p2.length = mag([p2.xe - p2.xs, p2.ye - p2.ys])
        p2.angle = atan(p2.ye - p2.ys, p2.xe - p2.xs)
        p2.normal = (-sin(p2.angle), cos(p2.angle))
        p2.tangent = (cos(p2.angle), sin(p2.angle))
        p2.xc, p2.yc = (p2.xe + p2.xs) / 2.0, (p2.ye + p2.ys) / 2.0
    end

    return heights
end

end<|MERGE_RESOLUTION|>--- conflicted
+++ resolved
@@ -87,40 +87,16 @@
 end
 
 function cavity_boundary_vector(wetted_panels :: AbstractVector{Panel2D}, wetted_cavpanels :: AbstractVector{Panel2D}, cavity_panels :: AbstractVector{Panel2D}, freestream :: Uniform2D)
-<<<<<<< HEAD
-    # Boundary condition: Source terms
-    boundary_sources_wet   = boundary_condition(wetted_panels, freestream)
-    boundary_sources_cav   = - source_matrix(cavity_panels, wetted_panels) * source_strengths(wetted_panels, freestream)
-
-    # Boundary condition: Doublet terms
-    bound_cav              = [ potential(freestream, colpoint...) - potential(freestream, (point1 ∘ first)(cavity_panels)...) for colpoint in collocation_point.(cavity_panels) ]
-=======
     # Source terms
     boundary_sources_wet    = boundary_condition(wetted_panels, freestream)
     boundary_sources_cav    = - source_matrix(cavity_panels, wetted_panels) * source_strengths(wetted_panels, freestream)
 
     # Doublet terms
     bound_cav               = [ potential(freestream, colpoint...) - potential(freestream, (point1 ∘ first)(cavity_panels)...) for colpoint in collocation_point.(cavity_panels) ]
->>>>>>> 3c9fbc65
     
     boundary_doublets_wet  = doublet_matrix(cavity_panels, wetted_panels) * bound_cav
     boundary_doublets_cav  = doublet_matrix(cavity_panels, cavity_panels) * bound_cav
 
-<<<<<<< HEAD
-    # Boundary condition: Cavity closure
-    sf                     = panel_length.(wetted_cavpanels)
-    sl                     = sum(panel_length.(cavity_panels))
-    sources_cav            = source_strengths(cavity_panels, freestream)
-    closure_cav            = cavity_length ./ (1 - cavity_pressure.(cumsum(sf), sl))
-    source_closure         = - sum(sources_cav .* closure_cav)
-
-    # Boundary condition: Matrix assembly
-    RHS                    = [ boundary_doublets_wet + boundary_sources_wet ;
-                               boundary_doublets_cav + boundary_sources_cav ;
-                                              source_closure                ;
-                                                    0                       ;
-                                                    0                       ]
-=======
     # Cavity closure
     sf                      = panel_length.(wetted_cavpanels)
     sl                      = sum(panel_length.(cavity_panels))
@@ -134,7 +110,6 @@
                                                source_closure                ;
                                                      0                       ;
                                                      0                       ]
->>>>>>> 3c9fbc65
 end    
 
 
