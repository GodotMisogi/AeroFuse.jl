"""
    d_ij(i :: Integer, j :: Integer, local_coordinates)

Compute the distance from i-th to j-th point of the panel.
"""
d_ij(i :: Integer, j :: Integer, local_coordinates) = norm(local_coordinates[j] - local_coordinates[i])


"""
    m_ij(i :: Integer, j :: Integer, local_coordinates)

Compute the slope of the line segment consisting i-th and j-th point of the panel.
"""
function m_ij(i :: Integer, j :: Integer, local_coordinates)
    x, y = local_coordinates[j] - local_coordinates[i]
    return y / x
end


"""
    r_k(k :: Integer, local_coordinates, local_point)

Compute the distance from i-th point of the panel to the arbitary point.
"""
r_k(k :: Integer, local_coordinates, local_point) = norm(local_point - local_coordinates[k])


"""
    r_k(k :: Integer, local_panel :: AbstractPanel3D, local_point)

Compute the distance from i-th point of the panel to the arbitary point.
"""
r_k(k :: Integer, local_panel :: AbstractPanel3D, local_point) = r_k(k, panel_coordinates(local_panel), local_point)


"""
    k :: Integer, local_coordinates, local_point

Compute (x - xk)^2 + z^2.
"""
e_k(k :: Integer, local_coordinates, local_point) = norm([local_point.x - local_coordinates[k].x, local_point.z])


"""
    h_k(k :: Integer, local_coordinates, local_point)

Compute (x - xk) * (y - yk).
"""
h_k(k :: Integer, local_coordinates, local_point) = (local_point.x - local_coordinates[k].x) * (local_point.y - local_coordinates[k].y)


"""

"""
function check_panel_status(panel :: AbstractPanel3D, point :: Point3D, transformation_error = 1e-7)
    if prod([panel.p1.z; panel.p2.z; panel.p3.z; panel.p4.z] .>= transformation_error)
        @warn "Panel is not in local coordinate system! Check AIC matrix assembly!"
        @info "Transform to local coordinate system now."
        return transform_panel(panel, point)
    else
        return panel, point
    end
end

"""
    quadrilateral_source_velocity(σ, local_panel :: AbstractPanel, local_point)

    Compute the panel velocity (û,v̂,ŵ) in local panel (x̂,ŷ,ẑ) direction of a constant source.
"""
function quadrilateral_source_velocity(σ, local_panel :: AbstractPanel3D, local_point :: Point3D)
    const_quad_source_u(i, j, yi, dij, ri) = (yi[j] -yi[i]) / dij[i] * log( (ri[i] + ri[j] - dij[i]) / (ri[i] + ri[j] + dij[i]) )
    const_quad_source_v(i, j, xi, dij, ri) = (xi[i] -xi[j]) / dij[i] * log( (ri[i] + ri[j] - dij[i]) / (ri[i] + ri[j] + dij[i]) )

    coord = panel_coordinates(local_panel)

    # Check whether the panel is expressed in local coordinates. All z-coordinates must be zeros.
    local_panel, local_point = check_panel_status(local_panel, local_point)
    z = local_point.z

    xi = xs(local_panel)
    yi = ys(local_panel)
    ri  = @SVector [r_k(i, coord, local_point)  for i=1:4]
    ei  = @SVector [e_k(i, coord, local_point)  for i=1:4]
    hi  = @SVector [h_k(i, coord, local_point)  for i=1:4]
    dij = @SVector [d_ij(i, i%4+1, coord)       for i=1:4]
    mij = @SVector [m_ij(i, i%4+1, coord)       for i=1:4]

    # Results from textbook differs from a minus sign
    u = σ / 4π * sum(
<<<<<<< HEAD
        const_quad_source_u(i, i%4+1, yi, dij, ri) for i = 1:4
    )

    v = σ / 4π * sum(
        const_quad_source_v(i, i%4+1, xi, dij, ri) for i = 1:4
    )

    w = σ / 4π * sum(
        const_quad_source_phi_term2(i, i%4+1, z, mij, ei, hi, ri) for i = 1:4
=======
        const_quad_source_u(i, i%4+1, yi, dij, ri) for i=1:4
    )

    v = σ / 4π * sum(
        const_quad_source_v(i, i%4+1, xi, dij, ri) for i=1:4
    )

    w = σ / 4π * sum(
        const_quad_source_phi_term2(i, i%4+1, z, mij, ei, hi, ri) for i=1:4
>>>>>>> afee7b02
    )

    return SVector(u, v, w)
end


"""
    quadrilateral_source_velocity_farfield(σ, local_panel :: AbstractPanel, local_point)

Compute the panel velocity (û,v̂,ŵ) in local panel (x̂,ŷ,ẑ) direction of a constant source at FARFIELD.
"""
function quadrilateral_source_velocity_farfield(σ, local_panel :: AbstractPanel3D, local_point :: Point3D)
    check_panel_status(local_panel, local_point)

    A = panel_area(local_panel)
    centroid = midpoint(local_panel) # It is better to use centroid
    r3 = norm(local_point - centroid)^3
    kernel = σ * A / (4π * r3)

    u = kernel * (local_point.x - centroid.x)
    v = kernel * (local_point.y - centroid.y)
    w = kernel * (local_point.z - centroid.z)

    return SVector(u, v, w)
end

const_quad_source_phi_term1(i :: Integer, j :: Integer, x, y, xi, yi, dij, ri) = ( (x - xi[i]) * (yi[j] - yi[i]) - (y - yi[i]) * (xi[j] - xi[i]) ) / dij[i] * log( (ri[i] + ri[j] + dij[i]) / (ri[i] + ri[j] - dij[i]) )
const_quad_source_phi_term2(i :: Integer, j :: Integer, z, mij, ei, hi, ri) = atan( (mij[i] * ei[i] - hi[i]) / (z * ri[i]) ) - atan( (mij[i] * ei[j] - hi[j]) / (z * ri[j]) )

"""
    quadrilateral_source_potential(σ, local_panel :: AbstractPanel, local_point)

Compute the flow potential in local panel (x̂,ŷ,ẑ) direction of a constant source.
"""
function quadrilateral_source_potential(σ, local_panel :: AbstractPanel3D, local_point :: Point3D)
    coord = panel_coordinates(local_panel)

    # Check whether the panel is expressed in local coordinates. All z-coordinates must be zeros.
    check_panel_status(local_panel, local_point)

    xi = xs(local_panel)
    yi = ys(local_panel)

    x, y, z = local_point.x, local_point.y, local_point.z

    ri  = @SVector [r_k(i, coord, local_point)  for i = 1:4]
    ei  = @SVector [e_k(i, coord, local_point)  for i = 1:4]
    hi  = @SVector [h_k(i, coord, local_point)  for i = 1:4]
    dij = @SVector [d_ij(i, i%4+1, coord)       for i = 1:4]
    mij = @SVector [m_ij(i, i%4+1, coord)       for i = 1:4]

    return -σ / 4π * (
        sum(const_quad_source_phi_term1(i, i%4+1, x, y, xi, yi, dij, ri) -
<<<<<<< HEAD
        abs(z) * const_quad_source_phi_term2(i, i%4+1, z, mij, ei, hi, ri) for i=1:4)
=======
            abs(z) * const_quad_source_phi_term2(i, i%4+1, z, mij, ei, hi, ri) for i=1:4)
>>>>>>> afee7b02
    )
end


# """
#     const_quad_doublet_den(i, j, ri, xi, yi, x, y, z)

# Helper function: denominator for quadrilateral_doublet().
# """
# const_quad_doublet_den(i, j, ri, xi, yi, x, y, z) = ri[i] * ri[j] * ( ri[i] * ri[j] - ( (x - xi[i]) * (x - xi[j]) + (y - yi[i]) * (y - yi[j]) + z^2 ) )


# """
#     const_quad_doublet_num_u(i, j, ri, yi, z)

# Helper function: numerator of û for quadrilateral_doublet().
# """
# const_quad_doublet_num(i, j, ri, yi, z) = z * (yi[i] - yi[j]) * (ri[i] + ri[j])


# """
#     const_quad_doublet_num_u(i, j, ri, yi, z)

# Helper function: numerator of ŵ for quadrilateral_doublet().
# """
# const_quad_doublet_num_w(i, j, ri, xi, yi, x, y) = (ri[i] + ri[j]) * ((x - xi[j]) * (y - yi[i]) - (x - xi[i]) * (y - yi[j]))


"""
    quadrilateral_doublet_velocity(σ, local_panel :: AbstractPanel, local_point)

Compute the panel velocity (û,v̂,ŵ) in local panel (x̂,ŷ,ẑ) direction of a constant doublet panel.
"""
function quadrilateral_doublet_velocity(μ, local_panel :: AbstractPanel3D, local_point :: Point3D)
    # Check whether the panel is expressed in local coordinates. All z-coordinates must be zeros.
    check_panel_status(local_panel, local_point)

    coord = panel_coordinates(local_panel)

    rvs = @SVector [local_point - coord[i] for i=1:4]
    rs = norm.(rvs)
    ds = @SVector [d_ij(i, i%4+1, coord) for i=1:4]
    
<<<<<<< HEAD
    return μ / 4π * sum(
=======
    return -μ / 4π * sum(
>>>>>>> afee7b02
        ( rvs[i] × rvs[i%4+1] * (rs[i] + rs[i%4+1]) ) / ( (rs[i] * rs[i%4+1]) * (rs[i] * rs[i%4+1] + rvs[i] ⋅ rvs[i%4+1]) + 0.005 * ds[i] ) for i=1:4
    )

end

"""
    quadrilateral_doublet_velocity_farfield(σ, local_panel :: AbstractPanel, local_point)

Compute the panel velocity (û,v̂,ŵ) in local panel (x̂,ŷ,ẑ) direction of a constant doublet panel at FARFIELD.
"""
function quadrilateral_doublet_velocity_farfield(μ, local_panel :: AbstractPanel3D, local_point:: Point3D)
    # check_panel_status(local_panel, local_point)

    A = panel_area(local_panel)
    centroid = midpoint(local_panel) # It is better to use centroid
    x, y, z = local_point.x, local_point.y, local_point.z
    x0, y0 = centroid.x, centroid.y
    u = ( 3μ * A * (x - x0) * z ) / ( 4π * norm(local_point - centroid)^5 )
    v = ( 3μ * A * (y - y0) * z ) / ( 4π * norm(local_point - centroid)^5 )
    w = ( -μ * A * ( (x - x0)^2 + (y - y0)^2 - 2 * z^2 ) ) / ( 4π * norm(local_point - centroid)^5 )

    return SVector(u, v, w)
end


"""
    quadrilateral_doublet_potential(σ, local_panel :: AbstractPanel, local_point)

Compute the flow potential in local panel (x̂,ŷ,ẑ) direction of a constant doublet panel.
"""
function quadrilateral_doublet_potential(μ, local_panel :: AbstractPanel3D, local_point:: Point3D)
    coord = panel_coordinates(local_panel)

    # Check whether the panel is expressed in local coordinates. All z-coordinates must be zeros.
    check_panel_status(local_panel, local_point)

    z = local_point.z

    ri  = @SVector [r_k(i, coord, local_point)  for i=1:4]
    ei  = @SVector [e_k(i, coord, local_point)  for i=1:4]
    hi  = @SVector [h_k(i, coord, local_point)  for i=1:4]
    mij = @SVector [m_ij(i, i%4+1, coord)       for i=1:4]
    
<<<<<<< HEAD
    return μ / 4π * sum(const_quad_source_phi_term2(i, i%4+1, z, mij, ei, hi, ri) for i=1:4)
=======
    return -μ / 4π * sum(
        const_quad_source_phi_term2(i, i%4+1, z, mij, ei, hi, ri) for i=1:4
    )
>>>>>>> afee7b02
end<|MERGE_RESOLUTION|>--- conflicted
+++ resolved
@@ -87,17 +87,6 @@
 
     # Results from textbook differs from a minus sign
     u = σ / 4π * sum(
-<<<<<<< HEAD
-        const_quad_source_u(i, i%4+1, yi, dij, ri) for i = 1:4
-    )
-
-    v = σ / 4π * sum(
-        const_quad_source_v(i, i%4+1, xi, dij, ri) for i = 1:4
-    )
-
-    w = σ / 4π * sum(
-        const_quad_source_phi_term2(i, i%4+1, z, mij, ei, hi, ri) for i = 1:4
-=======
         const_quad_source_u(i, i%4+1, yi, dij, ri) for i=1:4
     )
 
@@ -107,7 +96,6 @@
 
     w = σ / 4π * sum(
         const_quad_source_phi_term2(i, i%4+1, z, mij, ei, hi, ri) for i=1:4
->>>>>>> afee7b02
     )
 
     return SVector(u, v, w)
@@ -161,11 +149,7 @@
 
     return -σ / 4π * (
         sum(const_quad_source_phi_term1(i, i%4+1, x, y, xi, yi, dij, ri) -
-<<<<<<< HEAD
-        abs(z) * const_quad_source_phi_term2(i, i%4+1, z, mij, ei, hi, ri) for i=1:4)
-=======
             abs(z) * const_quad_source_phi_term2(i, i%4+1, z, mij, ei, hi, ri) for i=1:4)
->>>>>>> afee7b02
     )
 end
 
@@ -209,11 +193,7 @@
     rs = norm.(rvs)
     ds = @SVector [d_ij(i, i%4+1, coord) for i=1:4]
     
-<<<<<<< HEAD
-    return μ / 4π * sum(
-=======
     return -μ / 4π * sum(
->>>>>>> afee7b02
         ( rvs[i] × rvs[i%4+1] * (rs[i] + rs[i%4+1]) ) / ( (rs[i] * rs[i%4+1]) * (rs[i] * rs[i%4+1] + rvs[i] ⋅ rvs[i%4+1]) + 0.005 * ds[i] ) for i=1:4
     )
 
@@ -257,11 +237,7 @@
     hi  = @SVector [h_k(i, coord, local_point)  for i=1:4]
     mij = @SVector [m_ij(i, i%4+1, coord)       for i=1:4]
     
-<<<<<<< HEAD
-    return μ / 4π * sum(const_quad_source_phi_term2(i, i%4+1, z, mij, ei, hi, ri) for i=1:4)
-=======
     return -μ / 4π * sum(
         const_quad_source_phi_term2(i, i%4+1, z, mij, ei, hi, ri) for i=1:4
     )
->>>>>>> afee7b02
 end