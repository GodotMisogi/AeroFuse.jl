"""
    doublet_matrix(panels_1, panels_2)

Create the matrix of doublet potential influence coefficients between pairs of `panels₁` and `panels₂`.
"""
doublet_matrix(panels_1, panels_2) = [ doublet_influence(panel_j, panel_i) for panel_i in panels_1, panel_j in panels_2 ]

"""
    doublet_matrix(panels_1, panels_2)

Create the matrix of source potential influence coefficients between pairs of `panels₁` and `panels₂`.
"""
source_matrix(panels_1, panels_2) = [ source_influence(panel_j, panel_i) for panel_i in panels_1, panel_j in panels_2 ]

"""
    kutta_condition(panels)

Create the vector describing Morino's Kutta condition given `Panel2Ds`.
"""
kutta_condition(panels :: AbstractVector{<:AbstractPanel2D}) = [ 1 zeros(length(panels) - 2)' -1 ]

<<<<<<< HEAD
function kutta_condition(panels :: DenseArray{<:AbstractPanel3D}, wakes :: AbstractVector{<:WakePanel3D})
    Nf, Nw = length(panels), length(wakes)
    [ I(Nw) zeros(Nw, Nf-2*Nw) -I(Nw) I(Nw) ]
end
=======
kutta_condition(npanf, npanw) = [I(npanw) zeros(npanw, npanf-2*npanw) -I(npanw) -I(npanw)]
>>>>>>> afee7b02

"""
    wake_vector(woke_panel :: AbstractPanel2D, panels)

Create the vector of doublet potential influence coefficients from the wake on the panels given the wake panel and the array of `Panel2Ds`.
"""
wake_vector(woke_panel :: AbstractPanel2D, panels) = doublet_influence.(Ref(woke_panel), panels)

"""
    influence_matrix(panels, wake_panel :: AbstractPanel2D)

Assemble the Aerodynamic Influence Coefficient matrix consisting of the doublet matrix, wake vector, Kutta condition given `Panel2Ds` and the wake panel.
"""
influence_matrix(panels, woke_panel :: AbstractPanel2D) =
    [ doublet_matrix(panels, panels)  wake_vector(woke_panel, panels) ;
        kutta_condition(panels)                      1.               ]

"""
    source_strengths(panels, freestream)

Create the vector of source strengths for the Dirichlet boundary condition ``σ = \\vec U_{\\infty} ⋅ n̂`` given Panel2Ds and a Uniform2D.
"""
source_strengths(panels, u) = dot.(Ref(u), normal_vector.(panels))

"""
    boundary_vector(panels, u)

Create the vector for the boundary condition of the problem given an array of Panel2Ds and velocity ``u``.
"""
boundary_vector(panels, u) = [ - source_matrix(panels, panels) * source_strengths(panels, u); 0 ]

# boundary_vector(colpoints, u, r_te) = [ dot.(colpoints, Ref(u)); dot(u, r_te) ]

boundary_vector(panels, u, r_te) = [ dot.(collocation_point.(panels), Ref(u)); dot(u, r_te) ]

function boundary_vector(panels :: Vector{<: AbstractPanel2D}, wakes :: Vector{<: AbstractPanel2D}, u)
    source_panels = [ panels; wakes ]
    [ -source_matrix(panels, source_panels) * source_strengths(source_panels, u); 0 ]
end

<<<<<<< HEAD
function boundary_vector(panels :: DenseArray{<: AbstractPanel3D}, wakes, V∞)
    return [
        -dot.(Ref(V∞), collocation_point.(panels))
        zeros(length(wakes))
    ]
=======
function boundary_vector(panels :: AbstractMatrix{<: AbstractPanel3D}, wakes, V∞)
    panelview = @view permutedims(panels)[:]
    B = source_matrix(panelview, panelview)
    σ = dot.(Ref(V∞), panel_normal.(panelview))

    return -vcat(B * σ, zeros(length(wakes)))
>>>>>>> afee7b02
end

"""
    solve_linear(panels, u, sources, bound)

Solve the system of equations ``[AIC][φ] = [\\vec{U} ⋅ n̂] - B[σ]`` condition given the array of Panel2Ds, a velocity ``\\vec U``, a condition whether to disable source terms (``σ = 0``), and an optional named bound for the length of the wake.
"""
function solve_linear(panels, u, α, r_te, sources :: Bool; bound = 1e2)
    # Wake
    woke_panel  = wake_panel(panels, bound, α)
    woke_vector = wake_vector(woke_panel, panels)
    woke_matrix = [ -woke_vector zeros(length(panels), length(panels) -2) woke_vector ]

    # AIC
    AIC     = doublet_matrix(panels, panels) + woke_matrix
    boco    = dot.(collocation_point.(panels), Ref(u)) - woke_vector * dot(u, r_te)

    # AIC
    # AIC   = influence_matrix(panels, woke_panel)
    # boco  = boundary_vector(ifelse(sources, panels, collocation_point.(panels)), u, r_te) - [ woke_vector; 0 ] .* dot(u, r_te)

    AIC \ boco, AIC, boco
end

"""
    surface_velocities(panels, φs, u, sources :: Bool)

Compute the surface speeds and panel distances given the array of `Panel2D`s, their associated doublet strengths ``φ``s, the velocity ``u``, and a condition whether to disable source terms (``σ = 0``).
"""
function surface_velocities(φs, Δrs, θs, u, sources :: Bool)
    # Δrs   = midpair_map(distance, panels)
    # Δφs   = -midpair_map(-, φs[1:end-1])

    Δφs  = @views φs[1:end-1] - φs[2:end]
    vels = map(zip(Δφs, Δrs, θs)) do (Δφ, Δr, θ)
        if sources
            Δu = dot(u, θ)
        else 
            Δu = 0.
        end
        Δφ / Δr + Δu
    end

    return vels
end

## WAKE VERSIONS
#==========================#

"""
    solve_linear(panels, u, wakes)

Solve the linear aerodynamic system given the array of Panel2Ds, a velocity ``\\vec U``, a vector of wake `Panel2D`s, and an optional named bound for the length of the wake.

The system of equations ``A[φ] = [\\vec{U} ⋅ n̂] - B[σ]`` is solved, where ``A`` is the doublet influence coefficient matrix, ``φ`` is the vector of doublet strengths, ``B`` is the source influence coefficient matrix, and ``σ`` is the vector of source strengths.
"""
function solve_linear(panels :: AbstractArray{<:AbstractPanel2D}, u, wakes)
    AIC  = influence_matrix(panels, wakes)
    boco = boundary_vector(panels, u, [0., 0.])

    AIC \ boco, AIC, boco
end

<<<<<<< HEAD
function solve_linear(panels :: DenseArray{<:AbstractPanel3D}, fs, wakes)
    V∞ = velocity(fs)
=======
function solve_linear(panels :: AbstractMatrix{<:AbstractPanel3D}, U, fs, wakes)
    V∞ = U * velocity(fs)
>>>>>>> afee7b02

    AIC = influence_matrix(panels, wakes)
    boco = boundary_vector(panels, wakes, V∞)

    return AIC \ boco, AIC, boco
end

<<<<<<< HEAD
function influence_matrix(panels :: DenseArray{<:AbstractPanel3D}, wakes)
    panelview = @view permutedims(panels)[:]

    # Foil-Foil interactions
    AIC_ff = permutedims(doublet_matrix(panels, panels))

    # Wake-Foil interactions
    AIC_wf = doublet_matrix(panelview, wakes)

    # Kutta condition
    [   AIC_ff     AIC_wf  ;
      kutta_condition(panels, wakes)]
=======
function influence_matrix(panels :: AbstractMatrix{<:AbstractPanel3D}, wakes)
    # Reshape panel into column vector
    panelview = @view permutedims(panels)[:]

    npanf, npanw = length(panels), length(wakes)

    AIC = zeros(npanf+npanw, npanf+npanw)
    AIC_ff = @view AIC[1:npanf,     1:npanf     ]
    AIC_wf = @view AIC[1:npanf,     npanf+1:end ]
    AIC_kc = @view AIC[npanf+1:end,     :       ]

    # Foil-Foil interaction
    AIC_ff .= doublet_matrix(panelview, panelview)

    # Wake-Foil interaction
    AIC_wf .= doublet_matrix(panelview, wakes)

    # Kutta Condition
    AIC_kc .= kutta_condition(npanf, npanw)

    return AIC
>>>>>>> afee7b02
end<|MERGE_RESOLUTION|>--- conflicted
+++ resolved
@@ -19,14 +19,7 @@
 """
 kutta_condition(panels :: AbstractVector{<:AbstractPanel2D}) = [ 1 zeros(length(panels) - 2)' -1 ]
 
-<<<<<<< HEAD
-function kutta_condition(panels :: DenseArray{<:AbstractPanel3D}, wakes :: AbstractVector{<:WakePanel3D})
-    Nf, Nw = length(panels), length(wakes)
-    [ I(Nw) zeros(Nw, Nf-2*Nw) -I(Nw) I(Nw) ]
-end
-=======
 kutta_condition(npanf, npanw) = [I(npanw) zeros(npanw, npanf-2*npanw) -I(npanw) -I(npanw)]
->>>>>>> afee7b02
 
 """
     wake_vector(woke_panel :: AbstractPanel2D, panels)
@@ -67,20 +60,12 @@
     [ -source_matrix(panels, source_panels) * source_strengths(source_panels, u); 0 ]
 end
 
-<<<<<<< HEAD
-function boundary_vector(panels :: DenseArray{<: AbstractPanel3D}, wakes, V∞)
-    return [
-        -dot.(Ref(V∞), collocation_point.(panels))
-        zeros(length(wakes))
-    ]
-=======
 function boundary_vector(panels :: AbstractMatrix{<: AbstractPanel3D}, wakes, V∞)
     panelview = @view permutedims(panels)[:]
     B = source_matrix(panelview, panelview)
     σ = dot.(Ref(V∞), panel_normal.(panelview))
 
     return -vcat(B * σ, zeros(length(wakes)))
->>>>>>> afee7b02
 end
 
 """
@@ -144,13 +129,8 @@
     AIC \ boco, AIC, boco
 end
 
-<<<<<<< HEAD
 function solve_linear(panels :: DenseArray{<:AbstractPanel3D}, fs, wakes)
     V∞ = velocity(fs)
-=======
-function solve_linear(panels :: AbstractMatrix{<:AbstractPanel3D}, U, fs, wakes)
-    V∞ = U * velocity(fs)
->>>>>>> afee7b02
 
     AIC = influence_matrix(panels, wakes)
     boco = boundary_vector(panels, wakes, V∞)
@@ -158,7 +138,6 @@
     return AIC \ boco, AIC, boco
 end
 
-<<<<<<< HEAD
 function influence_matrix(panels :: DenseArray{<:AbstractPanel3D}, wakes)
     panelview = @view permutedims(panels)[:]
 
@@ -171,27 +150,4 @@
     # Kutta condition
     [   AIC_ff     AIC_wf  ;
       kutta_condition(panels, wakes)]
-=======
-function influence_matrix(panels :: AbstractMatrix{<:AbstractPanel3D}, wakes)
-    # Reshape panel into column vector
-    panelview = @view permutedims(panels)[:]
-
-    npanf, npanw = length(panels), length(wakes)
-
-    AIC = zeros(npanf+npanw, npanf+npanw)
-    AIC_ff = @view AIC[1:npanf,     1:npanf     ]
-    AIC_wf = @view AIC[1:npanf,     npanf+1:end ]
-    AIC_kc = @view AIC[npanf+1:end,     :       ]
-
-    # Foil-Foil interaction
-    AIC_ff .= doublet_matrix(panelview, panelview)
-
-    # Wake-Foil interaction
-    AIC_wf .= doublet_matrix(panelview, wakes)
-
-    # Kutta Condition
-    AIC_kc .= kutta_condition(npanf, npanw)
-
-    return AIC
->>>>>>> afee7b02
 end