--- conflicted
+++ resolved
@@ -38,13 +38,8 @@
 
 ````@example howto
 # Cosine spacing with approx. 51 points on upper and lower surfaces each
-<<<<<<< HEAD
-cos_foil = cosine_spacing(my_foil, 51)
-````
-=======
 cos_foil = cosine_interpolation(my_foil, 51)
 ```
->>>>>>> b184c735
 
 The upper and lower surfaces can be obtained by the following variety of functions.
 
